--- conflicted
+++ resolved
@@ -7,12 +7,9 @@
     "@testing-library/jest-dom": "^5.11.4",
     "@testing-library/react": "^11.1.0",
     "@testing-library/user-event": "^12.1.10",
-<<<<<<< HEAD
     "bluejay-rtttl-parse": "^2.0.1",
-=======
     "compare-versions": "^3.6.0",
     "date-fns": "^2.19.0",
->>>>>>> 299e5cd3
     "dateformat": "^4.5.1",
     "i18next": "^19.9.0",
     "rc-slider": "^9.7.2",
@@ -82,21 +79,16 @@
     "eslint-plugin-jest": "^24.3.2",
     "eslint-plugin-jsx-a11y": "^6.3.1",
     "eslint-plugin-react": "^7.20.3",
-<<<<<<< HEAD
-    "eslint-plugin-react-hooks": "^4.0.8"
+    "eslint-plugin-react-hooks": "^4.0.8",
+    "pre-commit": "^1.2.2"
   },
   "jest": {
     "transformIgnorePatterns": [
       "node_modules/(?!bluejay-rtttl-parse)/"
     ]
-  }
-=======
-    "eslint-plugin-react-hooks": "^4.0.8",
-    "pre-commit": "^1.2.2"
   },
   "pre-commit": [
     "lint",
     "test-once"
   ]
->>>>>>> 299e5cd3
 }