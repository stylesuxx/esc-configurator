--- conflicted
+++ resolved
@@ -25,15 +25,6 @@
     "react/jsx-no-literals": "off",
     "react/no-multi-comp": "off",
     "react/no-set-state": "off",
-<<<<<<< HEAD
-    "react/forbid-component-props": "off",
-    "react-hooks/rules-of-hooks": "warn",
-    "testing-library/no-container": "warn",
-    "testing-library/no-node-access": "warn",
-    "no-lone-blocks": "off",
-    "no-mixed-operators": "error",
-=======
->>>>>>> 15e38e6a
     "react/no-array-index-key": "warn",
     "react/no-danger": "warn",
     "react/forbid-component-props": "off",
@@ -72,15 +63,9 @@
       "functions": "never"
     }],
     "object-property-newline": "error",
-<<<<<<< HEAD
-    "default-case": "off",
-    "no-template-curly-in-string": "off",
-    "no-unreachable": "error"
-=======
     "default-case": "warn",
     "no-template-curly-in-string": "off",
     "no-unreachable": "warn"
->>>>>>> 15e38e6a
   },
   "settings": {
     "react": {
