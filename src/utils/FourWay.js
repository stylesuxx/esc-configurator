--- conflicted
+++ resolved
@@ -299,12 +299,8 @@
 
         if(newLayout) {
           layout = newLayout;
-<<<<<<< HEAD
           flash.settingsArray = settingsArray;
-          flash.settings = blheli.settingsObject(settingsArray, layout);
-=======
           flash.settings = Convert.arrayToSettingsObject(settingsArray, layout);
->>>>>>> 299e5cd3
         }
 
         const layoutRevision = flash.settings.LAYOUT_REVISION.toString();
