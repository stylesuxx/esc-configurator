{
  "settingsHeader": "Ajustes",
<<<<<<< HEAD
  "directInput": "Entrada Directa",
  "directInputHint": "Usar entrada directa para números en lugar de los deslizadores.",
=======
  "closeText": "Cerrar",
  "directInput": "Numeric Input",
  "directInputHint": "Use numeric input for numbers instead of sliders.",
>>>>>>> 6c03033e
  "printLogs": "Imprimir registros",
  "printLogsHint": "Imprimirá los registros en la consola si está habilitado.",
  "extendedDebug": "Depuración extendida",
  "extendedDebugHint": "Imprimirá además las direcciones que están siendo leída/escritas y la carga útil enviada/recibida.",
  "disableCommon": "Desactivar los ajustes comunes",
  "disableCommonHint": "Cada ESC tendrá su propia configuración en lugar de tener una sección común que sea válida para todos los ESC.",
  "enableAdvanced": "Activar opciones avanzadas",
  "enableAdvancedHint": "Añade ajustes avanzados como volcar el firmware.",
  "unstableVersions": "Show firmware pre-releases",
  "unstableVersionsHint": "Show unstable firmware versions and pre-releases"
}<|MERGE_RESOLUTION|>--- conflicted
+++ resolved
@@ -1,13 +1,7 @@
 {
   "settingsHeader": "Ajustes",
-<<<<<<< HEAD
   "directInput": "Entrada Directa",
   "directInputHint": "Usar entrada directa para números en lugar de los deslizadores.",
-=======
-  "closeText": "Cerrar",
-  "directInput": "Numeric Input",
-  "directInputHint": "Use numeric input for numbers instead of sliders.",
->>>>>>> 6c03033e
   "printLogs": "Imprimir registros",
   "printLogsHint": "Imprimirá los registros en la consola si está habilitado.",
   "extendedDebug": "Depuración extendida",
