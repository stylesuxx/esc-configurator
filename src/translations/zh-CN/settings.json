{
  "settingsHeader": "设置",
<<<<<<< HEAD
  "directInput": "直接输入",
  "directInputHint": "使用直接输入数值以代替滑块。",
=======
  "closeText": "关闭",
  "directInput": "数值化输入",
  "directInputHint": "直接输入数值以代替滑块。",
>>>>>>> 6c03033e
  "printLogs": "打印日志",
  "printLogsHint": "如果启用，则会将日志打印到控制台。",
  "extendedDebug": "扩展调试中",
  "extendedDebugHint": "还将打印正在 读取/写入 和 发送/接收 有效载荷的地址。",
  "disableCommon": "禁用公共设置",
  "disableCommonHint": "每个 ESC 都将使用自己的设置，而不是一个对所有 ESC 都生效的公共设置。",
  "enableAdvanced": "启用高级设置",
  "enableAdvancedHint": "添加一些高级设置，如转储固件。",
  "unstableVersions": "显示预发布固件版本",
  "unstableVersionsHint": "显示不稳定的固件版本和预发布版本"
}<|MERGE_RESOLUTION|>--- conflicted
+++ resolved
@@ -1,13 +1,7 @@
 {
   "settingsHeader": "设置",
-<<<<<<< HEAD
   "directInput": "直接输入",
   "directInputHint": "使用直接输入数值以代替滑块。",
-=======
-  "closeText": "关闭",
-  "directInput": "数值化输入",
-  "directInputHint": "直接输入数值以代替滑块。",
->>>>>>> 6c03033e
   "printLogs": "打印日志",
   "printLogsHint": "如果启用，则会将日志打印到控制台。",
   "extendedDebug": "扩展调试中",
