{
  "settingsHeader": "Einstellungen",
<<<<<<< HEAD
  "directInput": "Direkteingabe",
  "directInputHint": "Direkte Eingabe für Zahlen statt Schieberegler.",
=======
  "closeText": "Schließen",
  "directInput": "Numerische Eingabe",
  "directInputHint": "Direkte Eingabe für Zahlen anstelle der Schieberegler.",
>>>>>>> 6c03033e
  "printLogs": "Logs anzeigen",
  "printLogsHint": "Zeigt Logs in der Browser Konsole an, wenn aktiviert.",
  "extendedDebug": "Erweiterte Debug-Infos",
  "extendedDebugHint": "Zusätzlich Adressen, die gerade gelesen/geschrieben werden, sowie den gesendete/empfangenen Payload ausgeben.",
  "disableCommon": "Allgemeine Einstellungen deaktivieren",
  "disableCommonHint": "Jeder ESC hat seine eigenen Einstellungen anstatt einem gemeinsamen Satz, der für alle ESCs gültig ist.",
  "enableAdvanced": "Erweiterte Einstellungen aktivieren",
  "enableAdvancedHint": "Fügt fortgeschrittene Optionen wie das Dumpen von Firmware hinzu.",
  "unstableVersions": "Firmware Vorabversionen anzeigen",
  "unstableVersionsHint": "Zeige instabile Firmware und Vorabversionen"
}<|MERGE_RESOLUTION|>--- conflicted
+++ resolved
@@ -1,13 +1,7 @@
 {
   "settingsHeader": "Einstellungen",
-<<<<<<< HEAD
   "directInput": "Direkteingabe",
   "directInputHint": "Direkte Eingabe für Zahlen statt Schieberegler.",
-=======
-  "closeText": "Schließen",
-  "directInput": "Numerische Eingabe",
-  "directInputHint": "Direkte Eingabe für Zahlen anstelle der Schieberegler.",
->>>>>>> 6c03033e
   "printLogs": "Logs anzeigen",
   "printLogsHint": "Zeigt Logs in der Browser Konsole an, wenn aktiviert.",
   "extendedDebug": "Erweiterte Debug-Infos",
