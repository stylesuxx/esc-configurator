--- conflicted
+++ resolved
@@ -1,13 +1,7 @@
 {
   "settingsHeader": "設定",
-<<<<<<< HEAD
   "directInput": "直接輸入",
   "directInputHint": "使用直接輸入數值以代替滑塊。",
-=======
-  "closeText": "關閉",
-  "directInput": "數值化輸入",
-  "directInputHint": "直接輸入數值以代替滑塊。",
->>>>>>> 6c03033e
   "printLogs": "打印日志",
   "printLogsHint": "如果啓用，則會將日志打印到控制臺。",
   "extendedDebug": "擴展調試中",
