[
  {
    "name": "Bluejay Default",
    "tracks": [
      "bluejay:b=570,o=4,d=32:4b,p,4e5,p,4b,p,4f#5,2p,4e5,2b5,8b5"
    ]
  },
  {
    "name": "1000 Miles - Vanessa Carlton",
    "tracks": [
      "vc_1000m_m:b=94,o=5,d=16:h4,h,h4,h,a#,h4,a#,4f#,8p,8d#,c#,h4,h,h4,h,a#,h4,a#,f#,h4,f#,h4,f#,h4,d#,e,d#,h4",
      "vc_1000m_b:b=94,o=4,d=8:16p,e.,f#.,4d#,4p.,e.,f#.,4d#,4p."
    ]
  },
  {
    "name": "Among Us Theme",
    "tracks": [
      "Amongus:b=95,o=5,d=4:c4,8c6,8d#6,8f6,8f#6,8f6,8d#6,c6,8c6,16a#,16d6,c6,16c6,8g3,c4,8c6,8d#6,8f6,8f#6,8f6,8d#6,2f#6,16f#6,16f6,16d#6,16f#6,16f6,16d#6"
    ]
  },
  {
    "name": "AC/DC - Back in Black",
    "tracks": [
      "ACDCBack1:b=180,o=5,d=4:16b4,8p.,2p,16d,16p,16d,16p,16d,8p.,2p,16a4,16p,16a4,16p,16a4,8p.,2p.,8p,16g4,16p,16e4,16p,16d4,16p,16b3,16p,16a3,16b3,16a3,16p,16g3,16p",
      "ACDCBack2:b=180,o=5,d=4:16g#4,8p.,2p,16d4,16p,16d4,16p,16d4,8p.,2p,16e4,16p,16e4,16p,16e4,8p.,2p.,1p",
      "ACDCBack3:b=180,o=5,d=4:16e3,8p.,p,16e3,8p.,p,2p,16e3,8p.,p,2p,16e3,8p.,p,2p,16e3,8p.,p",
      "ACDCBack4:b=180,o=5,d=4:16e4,8p.,2p,16a3,16p,16a3,16p,16a3,8p.,2p,16c#4,16p,16c#4,16p,16c#4,8p.,2p.,1p"
    ]
  },
  {
    "name": "AC/DC - TNT",
    "tracks": [
      "tnt1:d=4,o=3,b=250:2c6,4c6,2p,4d#6,4p,2f6,4f6,4p,4d#5,4f6,4d#5,4p,2c6",
      "tnt2:d=4,o=3,b=250:2g5,4g5,2p,4a#5,4p,2c6,4c6,2p,4c6,2p,2g5",
      "tnt3:d=4,o=3,b=250:2c5,4c5,2p,4d#5,4p,2f5,4f5,4p,4d#5,4f5,4d#5,4p,2c5",
      "tnt4:d=4,o=3,b=250:8c4,8p,8c4,8p,8c4,8p,8c4,8p,8c4,8p,8d#4,8p,8d#4,8p,8f4,8p,8f4,8p,8f4,8p,8f4,8p,8d#4,8p,8f4,8p,8d#4,8p,8d#4,8p,2c4"
    ]
  },
  {
    "name": "Bad Apple",
    "tracks": [
      "Melody:b=147,o=5,d=8:d#,f,f#,g#,16a#,p,16a#,d#6,c#6,16a#,p,16a#,16d#,p,16d#,1p,1p,2p,d#,f,f#,g#,16a#,p,16a#,d#6,c#6,16a#,p,16a#,16d#,1p,1p,4p",
      "Melody:b=147,o=5,d=8:1p,2p,a#,g#,f#,f,d#,f,f#,g#,16a#,p,16a#,g#,f#,f,d#,f,f#,f,d#,d,f,1p,2p,a#,g#,f#,f,d#,f,f#,g#,16a#,p,16a#,1p,p",
      "Melody:b=147,o=5,d=8:d#4,a#4,d#4,a#4,d#4,a#4,d#4,a#4,d#4,a#4,d#4,a#4,d#4,a#4,d#4,a#4,b3,f#4,b3,f#4,b3,f#4,b3,f#4,c#4,g#4,c#4,g#4,d4,a#4,d4,a#4,d#4,a#4,d#4,a#4,d#4,a#4,d#4,a#4,d#4,a#4,d#4,a#4,d#4,a#4,d#4,a#4,b3,f#4,b3,f#4,b3,f#4,b3,f#4,c#4,g#4,c#4,g#4,d4,a#4",
      "Melody:b=147,o=5,d=8:1p,1p,1p,1p,1p,1p,2p,4p,g#,f#,16f,p,16f,16f#,p,16f#,16g#,p,16g#,16a#,p,16a#"
    ]
  },
  {
    "name": "Basket Case - Green Day",
    "tracks": [
      "Melody:b=100,o=6,d=4:8g5,32p,16f5,16e5,8f5,8g5,p,8b5,8c,8b5,16a5,8g5,8g5,g5,8b5,8c,8b5,16a5,8g5,8g5,8g5,8e5,16a5,16c,8b5",
      "Melody:b=100,o=6,d=4:8g5,32p,16f5,16e5,8f5,8g5,g5,8b5,8c,8b5,16a5,8g5,8b5,p,8b5,8c,8b5,16a5,8g5,8a5,8e5,8e5,16a5,16c,8b5",
      "Melody:b=100,o=6,d=4:8g5,32p,16f5,16e5,8f5,8g5,p,8b5,8c,8b5,16a5,8g5,8g5,d5,8b5,8c,8b5,16a5,8g5,8g5,8g5,8e5,16a5,16c,8b5",
      "Melody:b=100,o=6,d=4:8g5,32p,16f5,16e5,8f5,8g5,e5,8b5,8c,8b5,16a5,8g5,8e5,p,8b5,8c,8b5,16a5,8a5,8b5,8e5,8e5,16a5,16c,8d5"
    ]
  },
  {
    "name": "Batman Theme",
    "tracks": [
      "bm_0:b=180,o=4,d=32:8d#5,p,8d#5,p,8d5,p,8d5,p,8c#5,p,8c#5,p,8d5,p,8d5,p,4d#5,p,p,2d#5",
      "bm_1:b=180,o=4,d=32:8g#,p,8g#,p,8g#,p,8g#,p,8g#,p,8g#,p,8g#,p,8g#,p,4g#,p,p,2g#",
      "bm_2:b=180,o=4,d=32:8d#6,p,8d#6,p,8d6,p,8d6,p,8c#6,p,8c#6,p,8d6,p,8d6,p,4g#6,p,p,2g#6",
      "bm_3:b=180,o=4,d=32:8g#,p,8g#,p,8g#,p,8g#,p,8g#,p,8g#,p,8d#6,p,8d#6,p,4d#6,p,p,2d#6"
    ]
  },
  {
    "name": "Battle of the Holy (Castlevania Adventure)",
    "tracks": [
      "battle1:b=120,o=5,d=16:e,b4,e,b,b4,e,a#,b4,e,a,b4,e,g,b4,e,b4,g,b4,e,a,b4,e,g,b4,e,f#,b4,e,f#,b4,b3,8a,32a,32p,8a#,32a#,32p,8b.",
      "battle2:b=120,o=4,d=16:1e3,2c.,8d,8p,8e3,8p,8e3,8p",
      "battle3:b=120,o=4,d=16:1p,2p.,b3,b5,8e3,8p,8e3,8p,8e3",
      "battle4:b=120,o=5,d=16:e,b4,e,b,b4,e,a#,b4,e,a,b4,e,g,b4,e,b4,g,b4,e,a,b4,e,g,b4,e,f#,b4,e,f#,b4,b,8a,32a,32p,8a#,32a#,32p,8b."
    ]
  },
  {
    "name": "Blackheart - Two Steps From Hell",
    "tracks": [
      "tsfh_bh_m:b=180,o=5,d=8:4a4,d,f4,a4,f4,d,f4,d,f4,a4,f4,f,a4,a,c,f,c,a,c,a,c,f,c,a,c,g,a#4,d,a,g,a#4,d,a#4,d,a#4,d,a#4,f,f4,a4,f4,d,f4,d,f4,a4,f4,a4,f4",
      "tsfh_bh_b:b=180,o=4,d=8:4p,d,p,d,p,d,p,d,p,d,p,d,p,f,p,f,p,f,p,f,p,f,p,f,p,g,p,g,p,g,p,g,p,g,p,g,p,d,p,d,p,d,p,d,p,d,p,4d"
    ]
  },
  {
    "name": "Blue - Eifel65",
    "tracks": [
      "ei65_bl_m:b=128,o=5,d=1:4a,8a#,8d,8g,8a#,8c6,8f,8a,4a#,8g,8a#,8d6,8d#6,8g,8d6,8c6,8a#,8d,8g,8a#,8a,8c,8f,4g.",
      "ei65_bl_b:b=128,o=4,d=1:4p,2g,2f,2d#,2c,2g,4f.,4d#."
    ]
  },
  {
    "name": "Brain Power",
    "tracks": [
      "Brainpower:b=170,o=4,d=32:16e5,16p,16f#5,16p,f#5,p,f#5,p,f#5,p,f#5,p,f#5,p,f#5,p,f#5,p,f#5,p,f#5,p,f#5,p,f#5,p,f#5,p,e5,p,e5,p,e5,p,e5,p,16b,16p,16c#5,16p,16a,16p,16f#5,16p,16f#5,16p,16e5",
      "Brainpower:b=170,o=4,d=32:16e5,16p,16f#5,16p,f#5,p,f#5,p,f#5,p,f#5,p,f#5,p,f#5,p,f#5,p,f#5,p,f#5,p,f#5,p,f#5,p,f#5,p,e5,p,e5,p,e5,p,e5,p,16b,16p,16c#5,16p,16a,16p,16f#5,16p,16f#5,16p,16e5",
      "Brainpower:b=170,o=4,d=32:1p,1p,16e5,16p,16f#5,16p,f#5,p,f#5,p,f#5,p,f#5,p,f#5,p,f#5,p,f#5,p,f#5,p,f#5,p,f#5,p,f#5,p,f#5,p,d5,p,d5,p,d5,p,d5,p,16f#5,16p,16a5,16p,16g#5,16p,16a5,16p,16g#5,p,16g#5,16c#5",
      "Brainpower:b=170,o=4,d=32:1p,1p,16e5,16p,16f#5,16p,f#5,p,f#5,p,f#5,p,f#5,p,f#5,p,f#5,p,f#5,p,f#5,p,f#5,p,f#5,p,f#5,p,f#5,p,d5,p,d5,p,d5,p,d5,p,16f#5,16p,16a5,16p,16g#5,16p,16a5,16p,16g#5,p,16g#5,16c#5"
    ]
  },
  {
    "name": "Britney Spears - Oops!... I Did It Again",
    "tracks": [
        "oops1:d=4,o=5,b=120:8a,8g,8f,8e,16d,16p,8d.,16p,8d.,16p,8c#,8d,8e,8d",
        "oops2:d=4,o=5,b=120:8c,8p,8c,8a.4,16p,8a.4,16p,8a.4,16p,8a4,8b4,8c#,8a4",
        "oops3:d=4,o=5,b=120:8c,8p,8c,8a.4,16p,8a.4,16p,8a.4,16p,8a4,8b4,8c#,8a4",
        "oops4:d=4,o=5,b=120:p.,a3,2d4,2c#4"
    ]
  },
  {
    "name": "Bobby Helms - Jingle Bell Rock",
    "tracks": [
      "jingle1:b=200,o=5,d=4:f#,32p,8f#,32p,8f#,p,f#,32p,8f#,32p,8f#,p,f#,32p,8a,32p,d,32p,8e,64p,f,32p,8e,32p,d,32p,8b4,32p,2a4",
      "jingle2:b=200,o=5,d=4:d,32p,8d,32p,8d,p,c#,32p,8c#,32p,8c#,p,d,32p,8e,32p,a4,32p,8b4,32p,c,32p,8b4,64p,a4,32p,8g4,32p,2f#4",
      "jingle3:b=200,o=5,d=4:f#,32p,8f#,32p,8f#,p,f#,32p,8f#,32p,8f#,p,f#,32p,8a,32p,d,32p,8e,64p,f,32p,8e,32p,d,32p,8b4,32p,2a4",
      "jingle4:b=200,o=5,d=4:d,32p,8d,32p,8d,p,c#,32p,8c#,32p,8c#,p,d,32p,8e,32p,a4,32p,8b4,32p,c,32p,8b4,64p,a4,32p,8g4,32p,2f#4"
    ]
  },
  {
    "name":"The Chemical Brothers - Galvanize",
    "tracks": [
      "Galvanize:d=16,o=3,b=104:8f,p,8f,p,8g,p,g5,4p,a#,8p,8a,8p,8g#",
      "Galvanize:d=16,o=4,b=104:8f,p,8f,p,8g,8p,g,p,a,p,c5,a#,p,a#,a,a#,g,a,f",
      "Galvanize:d=16,o=3,b=104:8b,p,8b,p,8b,8p,g5,p,a5,p,c6,a#5,p,a#5,a5,a#5,g5,a5,f5",
      "Galvanize:d=16,o=3,b=104:8g,p,8g,p,8g,p,g5,4p,a#,8p,8a,8p,8g#"
    ]
  },
  {
    "name": "Chiquitita - Abba",
    "tracks": [
      "ab_chiq_m1:b=104,o=5,d=16:8f#,c#,p,c#,p,c#,p,c#,p,c#,p,c#,h4,c#,d,8f#,e6,e,e6,p,e6,e,e6,e,e6,e,e6,e,e6,e,g#6,g#,g#6,g#,g#6,g#,g#6,g#,a6,a,a6,a,a6,a,a6,a,g#6,g#,g#6,g#,a6,a,a6,a,h6,h,h6,h,8a6",
      "ab_chiq_m2:b=104,o=6,d=16:8f#,c#,p,c#,p,c#,p,c#,p,c#,p,c#,h5,c#,d,8f#,a5,p,a5,p,a5,p,a5,p,a5,p,a5,p,a5,p,d,p,d,p,d,p,d,p,d,p,d,p,d,p,d,p,d,p,d,p,d,p,d,p,d,p,d,p,8d",
      "ab_chiq_b1:b=104,o=4,d=16:a3,p,a3,p,e,p,a3,p,a3,p,a3,p,e,p,a3,p,a3,p,a3,p,e,p,a3,p,a3,p,a3,p,h3,p,c#,p,d,p,d,p,a,p,d,p,d,p,d,p,a,p,d,p,d,p,d,p,a,p,d,p,d,p,d,p,8a",
      "ab_chiq_b2:b=104,o=4,d=16:a3,p,a3,p,a,p,a3,p,a3,p,a3,p,a,p,a3,p,a3,p,a3,p,a,p,a3,p,a,p,a,p,h,p,c#5,p,d,p,d,p,d5,p,d,p,d,p,d,p,d5,p,d,p,d,p,d,p,d5,p,d,p,d,p,d,p,8d5"
    ]
  },
  {
    "name": "Cheech and Chong - Earache my eye",
    "tracks": [
      "Earache:d=4,o=3,b=180:8b,8a#,a,8b,8a#,a,d4,32p,d4,1b,1b",
      "Earache:d=4,o=4,b=180:8b,8a#,a,8b,8a#,a,d5,32p,d5,1b,1b",
      "Earache:d=4,o=3,b=180:8b,8a#,a,8b,8a#,a,d4,32p,d4,1b,1b",
      "Earache:d=4,o=4,b=180:8f#,8f,e,8f#,8f,e,a,32p,a,1f#,1f#"
    ]
  },
  {
    "name": "Cirno's Perfect Math Class",
    "tracks": [
      "Melody:b=180,o=5,d=8:a,a#,b,c6,p,c6,b,a#,a,a#,b,c6,p,c6,b,a#,a,a#,b,c6,d6,e6,f6,d6,g6,f6,e6,c6,p,16c,32c,32p,4c,1p,1p,1p,2p",
      "Melody:b=180,o=5,d=8:a4,a#4,b4,c,p,c,b4,a#4,a4,a#4,b4,c,p,c,b4,a#4,f4,g4,g#4,a4,a#4,c,d,a#4,e,d,c,g4,p,16b4,32b4,32p,4b4,1p,1p,1p,2p",
      "Melody:b=180,o=5,d=8:1p,1p,1p,1p,a,a#,b,c6,p,c6,b,c6,d6,e6,f6,a6,p,a6,g6,a6,a#6,a6,a#6,g6,e6,d6,e6,c6,16f6,32f6,32p,f6,e6,f6",
      "Melody:b=180,o=5,d=8:1p,1p,1p,1p,a4,a#4,b4,c,p,c,b4,c,4p,p,d,p,d,e,f#,4g,g,16g,32g,32p,2g,a,g#,g,f"
    ]
  },
  {
    "name": "Dixie Horn",
    "tracks": [
      "DixieHorn:b=300,o=5,d=32:8g.,p,8e.,p,4c,p,4c,p,8c.,p,8d.,p,8e.,p,8f.,p,4g,p,4g,p,4g,p,4e"
    ]
  },
  {
    "name": "DJI Mavic/Phantom 4 startup chime",
    "tracks": [
      "DJI: d=2,o=2,b=295: 4c6, 4d6, 4g6, 16p, 4d6, 4g6, 16p, 4d6, 4g6",
      "DJI: d=2,o=2,b=295: 4c6, 4d6, 4g6, 16p, 4d6, 4g6, 2p, 164p, 4g6, 16p, 4d6, 4g6",
      "DJI: d=2,o=2,b=295: 4c6, 4d6, 4g6, 16p, 4d6, 2p, 4p, 16p",
      "DJI: d=2,o=2,b=295: 4c6, 4d6, 4g6, 1p, 8p"
    ]
  },
  {
    "name": "Doom Theme",
    "tracks": [
      "e1m1:b=420,o=4,d=32:8c4,8p,4c4,4c5,8c4,8p,4c4,4a#4,8c4,8p,4c4,4g#4,8c4,8p,4c4,4f#4,8c4,8p,4c4,4g4,4g#4,8c4,8p,4c4,4c5,8c4,8p,4c4,4a#4,8c4,8p,4c4,4g#4,8c4,8p,4c4,1f#4",
      "e1m1:b=420,o=4,d=32:8c4,8p,4c4,4c5,8c4,8p,4c4,4a#4,8c4,8p,4c4,4g#4,8c4,8p,4c4,4f#4,8c4,8p,4c4,4g4,4g#4,8c4,8p,4c4,4c5,8c4,8p,4c4,4a#4,8c4,8p,4c4,4g#4,8c4,8p,4c4,1c4",
      "e1m1:b=420,o=4,d=32:4c4,4p,4c4,4p,4c4,4p,4c4,4p,4c4,4p,4c4,4p,4c4,2c4,4p,4c4,2p,4p,4c4,2p,4p,4c4,4p,4c4,1c4",
      "e1m1:b=420,o=4,d=32:8c5,8p,4c5,4c6,8c5,8p,4c5,4a#5,8c5,8p,4c5,4g#5,8c5,8p,4c5,4f#5,8c5,8p,4c5,4g5,4g#5,8c5,8p,4c5,4c6,8c5,8p,4c5,4a#5,8c5,8p,4c5,4g#5,8c5,8p,4c5,1f#4"
    ]
  },
  {
    "name": "Everything is Awesome",
    "tracks": [
      "awesome1:d=4,o=5,b=160:2p,16a#,16p,a,8p,1p,2p,16f3,16p,16f4,16p,16f3,16p,16f4,16p,16f3,16p,16f4,16p,16f3,16p,16f4,16p,16c4,16p,16c5,16p,16c4,16p,16c5,16p,16c4,16p,16c5,16p,16c4,16p,16c5,16p,16g,16p,a,1p,2p",
      "awesome2:d=4,o=5,b=160:2p,16f,16p,f,8p,2p,16c4,16p,16c5,16p,16c4,16p,16c5,16p,16c4,16p,16c5,16p,16c4,16p,16c5,16p,1p,4p.,16a#,8p.,16a#,16p,16a#,16p,16a#,16p,16a#,16p,c6,8p,1p,2p",
      "awesome3:d=4,o=5,b=160:2p,16f3,16p,16f4,16p,16f3,16p,16f4,16p,16f3,16p,16f4,16p,16f3,16p,16f4,16p,2p,16a#,16p,16a#,16p,16a#,16p,16a#,16p,8a#,8p,16a,16p,16g,16p,16f,16p,16g,16p,16a,16p,g,4p.,1p,1p.",
      "awesome4:d=4,o=5,b=160:16a#,16p,16a#,16p,16a#,16p,16a#,16p,2p,1p,1p,4p,16f,16p,e,1p,16a#3,16p,16a#4,16p,16a#3,16p,16a#4,16p,16a#3,16p,16a#4,16p,16a#3,16p,16a#4,8p.,16f,16p,16f,16p,16a,8p.,16g,16p,8g,8f"
    ]
  },
  {
    "name": "The Expanse Theme",
    "tracks": [
      "expance1:b=140,o=5,d=4:f,g,2a,8a.,16p,a,2g,2f,1d,p",
      "expance2:b=140,o=4,d=4:p,p,2p,8d.,16p,p,2p,2d,1f,p",
      "expance3:b=140,o=5,d=4:2p,8p,8a3,8d4,8e4,8f4,8a4,8e4,8f4,8d4,8a3,8d4,8e4,8f4,8a4,8e4,8f4,8d,8a3,8c4,8e4,8f4,8a4,8e4,8f4,p",
      "expance4:b=140,o=3,d=4:p,p,2f,8f.,16p,f,2e,2p,1a,p"
    ]
  },
  {
<<<<<<< HEAD
    "name": "Final Fantasy 7 - Victory Fanfare",
    "tracks": [
      "FF7Victory1:b=240,o=4,d=16:c5,p,c5,p,c5,p,4c5.,4g#.,4a#.,8c5,8p,8a#,1c5,8p",
      "FF7Victory2:b=240,o=4,d=16:a,p,g,p,f,p,4e.,4c#.,4d.,8c,8p,8c,1d#,8p",
      "FF7Victory3:b=240,o=4,d=16:c5,p,c5,p,c5,p,4c5.,4g#.,4a#.,8c5,8p,8a#,1f,8p",
      "FF7Victory4:b=240,o=4,d=8:c,e,g,c5,g,e,c#,d#,g#,a#,d5,f5,f,g#,c5,c#5,f5,g#5,c6,g#5,f5,c5,g#,f"
    ]
  },
  {
    "name": "Final Fantasy 8 - Laguna's Theme",
    "tracks": [
      "FF8Laguna1:d=16,o=4,b=140:d,p,f,p,a,p,d,f,p,a,p,d,8e,8g,d,p,f,p,a,p,d,f,p,a,p,d,8c5,8b,d,p,f,p,a,p,d,f,p,a,p,d,8e,8g,d,p,f,p,a,p,d,f,p,a,p,d,8c5,8b,4d,4a#3.",
      "FF8Laguna2:d=16,o=4,b=140:2c5,4c5.,b,a,2b,4b.,a,g,2a,4a.,f,a,2g,4g.,f,e,4f,4d.",
      "FF8Laguna3:d=16,o=5,b=140:2c6,4c6.,b,a,2b,4b.,a,g,2a,4a.,f,a,2g,4g.,f,e,4f,4d.",
      "FF8Laguna4:d=16,o=4,b=140:a,p,d5,p,c5,p,g,a,p,a,d5,p,c5,8p.,a,p,d5,p,c5,p,g,a,p,a,d5,p,c5,8p.,a,p,d5,p,c5,p,g,a,p,a,d5,p,c5,8p.,a,p,d5,p,c5,p,g,a,p,a,d5,p,c5,8p.,2c,8c"
=======
    "name": "Fireflies - Owl City",
    "tracks": [
      "Fireflies1:d=8,o=5,b=180:a#3,a#4,d6,a#3,a#4,a#5,p,d#,d#4,a#,f,d#,f,a#,p,d#,g#3,c,a#,c,d#,d#4,g#3,p,a#,c,a#,c4,a#,d#,f,a#3,a#4,d6,d,f4,a#,p,d#,d#4,a#4,f,d#,g#,g,d#,a#4,g#3,c,d#4,g#3,a#4,p,d#4,c,g#3,c,a#4,c4,d#,f",
      "Fireflies2:d=8,o=4,b=180:4p,a#3,f.,16p,4f,d#,4f,4d#,4a#3,4p,4p,a#3,c.,16p,4c,a#3,4c,4d#,4f.,4p,4g,4f,d#,a#3.,16p,16a#3.,32p,4a#3,f,4d#,4c,1p,2p",
      "Fireflies3:d=8,o=4,b=180:4p,a#3,f.,16p,4f,d#,4f,4d#,4a#3,4p,4p,a#3,c.,16p,4c,a#3,4c,4d#,4f.,4p,4g,4f,d#,a#3.,16p,16a#3.,32p,4a#3,f,4d#,4c,1p,2p",
      "Fireflies4:d=8,o=4,b=180:4p,a#3,f.,16p,4f,d#,4f,4d#,4a#3,4p,4p,a#3,c.,16p,4c,a#3,4c,4d#,4f.,4p,4g,4f,d#,a#3.,16p,16a#3.,32p,4a#3,f,4d#,4c,1p,2p"
    ]
  },
  {
    "name": "Hit Em Up - 2Pac",
    "tracks": [
      "2pac_hit_em_up:d=4,o=5,b=200:a,8p,a,8g,a,p,a,c6,a,d6,8p,d6,8c6,d6,2p,8p,8d6,8d#6,e6,8p,e6,8d6,e6,p,c6,8b,8g,e,a.,a,8g,a"
>>>>>>> 9df2bde4
    ]
  },
  {
    "name": "Guns n Roses - Sweet Child O Mine",
    "tracks": [
      "SweetChi:d=4,o=5,b=125:8f6,8g#,8d#,8c#6,8g#,8f#,8f#6,8g#,8f6,8g#,8d#,8c#6,8g#,8f#,8f#6,8g#,8f6,8g#"
    ]
  },
  {
    "name": "Giorno's Theme",
    "tracks": [
      "Girono:d=8,o=6,b=140:4f#,f#,4d,d,4p,f,32f,32p,e,32e,32p,p,c#,32c#,32p,d,32d,32p,p,4f#5,f#5,4b5,b5,4p,d65,32d,32p,16p,4p,c#,32c#,32p,a5,16a5,g5",
      "Girono:d=8,o=5,b=140:4f#,f#,4d,d,d,e,f,16f,e,16e,d,c#,16c#,d,16d,e,4p,p,4d,d,b4,c#,d,16d,e,16e,d,c#,16c#",
      "Girono:d=8,o=4,b=140:4b#,b#,4a,a,4p,a,32a,32p,16p,a,32a,32p,16p,g#,32g#,32p,16p,g#,32g#,32p,16p,4b,b,4a,a,4p,a,32a,32p,16p,a,32a,32p,16p,g#,32g#,32p,16p,g#,32g#,32p,16p",
      "Girono:d=8,o=4,b=140:4f#,f#,4f#,f#,4p,f,32f,32p,16p,f,32f,32p,16p,e,32e,32p,16p,e,32e,32p,16p,4f#,f#,p,2p,f,32f,32p,16p,f,32f,32p,16p,e,32e,32p,16p,e,32e,32p,16p"
    ]
  },
  {
    "name": "Hall of Fame - The Script",
    "tracks": [
      "ts_hof_m:b=85,o=5,d=1:16a#5,16a5,16a#5,16g5,16a#5,16d5,16a#5,16g5,16a#5,16d#5,16d#6,16g5,16a#5,16d#5,16d#6,16a#5,16d6,16a#5,16d#6,16a#5,16f6,16a#5,16c6,16a5,16f6,16f5,16f6,16a#5,16c6,16f5,16f6,16a5",
      "ts_hof_b:b=85,o=3,d=1:8g,8d4,8g4,4d#,8a#,4d#4,8a#,8f4,8a#4,4f,8c4,4f4"
    ]
  },
  {
    "name": "Hanson - Mmmbop",
    "tracks": [
        "mmmbop1:d=4,o=5,b=104:8e6,16c#6,16b,8a,8a.,16p,8a.,8p.,8a,16p,8a.,8f#.,16p,8f#.,16p,16d6,16d6,8c#6,16p,8b.,8a.,16p,8a.,8p.,8a,16p,8a.,g#.,16e,16p,16e,16p,8f#,8b,8a",
        "mmmbop2:d=4,o=5,b=104:p.,8c#.,16p,8c#.,8p.,8c#,16p,8c#.,8c#.,16p,8c#.,16p,16d,16d,8c#,16p,8b.4,8c#.,16p,8c#.,8p.,8c#,16p,8c#.,g#.4,16e4,16p,16e4,16p,8f#4,8b4,8a4",
        "mmmbop3:d=4,o=5,b=104:8e3,8e.3,16p,8a.3,16p,8a.3,16p,8a3,16p,16a3,8p,8a3,8d.4,16p,8d.4,16p,8d4,16p,16d4,16p,16d4,8c#4,8a.3,16p,8a.3,16p,8a3,16p,16a3,8p,8a3,8g#.3,16p,8g#.3,8p.,16g#3,16g#3,8p,8g#3",
        "mmmbop4:d=4,o=5,b=104:p.,8e.3,16p,8e.3,16p,8e3,16p,16e3,8p,8e3,8f#.3,16p,8f#.3,16p,8f#3,16p,16f#3,8p,8f#3,8e.3,16p,8e.3,16p,8e3,16p,16e3,8p,8e3"
    ]
  },
  {
    "name": "Kino - A Pack of Cigarettes",
    "tracks": [
        "Kino1:b=128,o=7,d=8:b4,c5,b5,a5,e5,4c5,g5,e5,c5,4d5,a5,f#5,c5,b4,b4,b5,a5,e5,4c5,g5,e5,b4,c5,p,a5,f#5,c5,4b4",
        "Kino2:b=128,o=7,d=8:e4,e3,4a3,p,a3,4c4,p,c4,4d4,p,d4,4e4,4e4,4a3,p,a3,4c4,p,c4,4d4,p,d4,4e4",
        "Kino3:b=128,o=7,d=8:b4,c5,b5,a5,e5,4c5,g5,e5,c5,4d5,a5,f#5,c5,b4,b4,b5,a5,e5,4c5,g5,e5,b4,c5,p,a5,f#5,c5,4b4",
        "Kino4:b=128,o=7,d=8:e4,e3,4a3,p,a3,4c4,p,c4,4d4,p,d4,4e4,4e4,4a3,p,a3,4c4,p,c4,4d4,p,d4,4e4"
    ]
  },
  {
    "name": "Lagtrain",
    "tracks": [
      "Lagtrain:b=74,o=5,d=16:b4,a4,b4,e,f#,p,b4,e,f#,p,b4,f#,g,p,e,b,a,p,g,p,f#,32g,32f#,e,d6,p,32d6,32p,32d6,32p,d6,p,32b,32p,b,p,b4,a4,b4,e,f#,p,b4,e,f#,32b4,32p,b4,32d6,32p,d6,p,d6,b,p,b,a,p,g,f#,p,e",
      "Lagtrain:b=148,o=5,d=4:p,p,p,p,p,p,p,p,p,p,p,p,p,p,p,p,p,p,p,p,p,p,p,p,p,p,p,p,16f#,8p,16p,16f#,8p,16p",
      "Lagtrain:b=148,o=5,d=1:p,p,p,p,p,p,p,2p,16f#,16p,16e,16p,8e,4p",
      "Lagtrain:b=74,o=5,d=1:p,p,p,p"
    ]
  },
  {
    "name": "Loituma - Ievan Polkka",
    "tracks": [
      "ievan_polkka_0:o=5,b=100,d=16:8a#4,32d#.,64p,32d#.,64p,16d#.,32p,d#,f,32f#,.64p,f#,d#.,32p,8d#,8f#,f,32c#.,64p,32c#.,64p,32c#.,64p,8c#,8f,8f#,d#.,32p,8d#,8p",
      "ievan_polkka_1:o=4,b=100,d=8:d#,p,a#3,p,d#,p,a#3,p,a#3,p,c#,p,d#,p,a#3,p",
      "ievan_polkka_2:o=5,b=100,d=8:p,32a#.,64p,32a#.,64p,p,a#,p,a#,p,a#,p,32g#.,64p,32g#.,64p,p,g#,p,a#,p,a#",
      "ievan_polkka_3:o=5,b=100,d=8:p,32f#.,64p,32f#.,64p,p,f#,p,f#,p,f#,p,32f.,64p,32f.,64p,p,f,p,f#,p,f#"
    ]
  },
  {
    "name": "Maxwell the cat Theme",
    "tracks": [
      "maxwell:d=32, f=16:d5,p,d5,p,d5,p,e5,p,f5,p,p,p,f5,p,p,p,b5,p,b5,p,b5,p,a5,p,g5,p,p,p,g5,p,p,p,c5,c5,c5,c5,c5,c5,p,a4,a4,a4,a4,a4,a4,p,e5,e5,e5,e5,e5,e5,p,c5,c5,c5,c5,c5,c5."
    ]
  },
  {
    "name": "Mobilnik - Sergey Shnurov",
    "tracks": [
      "mobilnik:d=4,o=5,b=145:8e6,4g.6,4p,8g6,4e.6,4p,8a6,8g6,8a6,8g6,8a6,8g6,8a6,8g6,8a6,4b.6"
    ]
  },
  {
    "name": "Mega Man - I can't defeat Airman",
    "tracks": [
      "Airman:b=118,o=4,d=16:e,g,a,b,p,8p,e,b,p,a,8p,b,p,a,g,f#,e,d,p,e,p,f#,p,a,p,a,g,f#,g,p,e,g,a,b,p,8p,e,b,p,a,8p,b,p,a,g,f#,e,d,p,e,p,f#,p,a,p,a,g,a,b"
    ]
  },
  {
    "name": "Mega Man 2 Start Theme",
    "tracks": [
      "start:d=4,o=5,b=150:8p,16g,16p,16g,8f,2g,8p,16a,16p,16a,8g,2a,16a#,16a#,16p,16a#,p,16c#6,16c#6,16p,16c#6,p,16d6,16p,8c6,16a#,16c6,16c#6,32d6,32d#6,32d6,32d#6,32d6,32d#6,d.6"
    ]
  },
  {
    "name": "Mega Man 2 Dr. WILY Stage 1",
    "tracks": [
      "Melody:b=189,o=5,d=16:c#,p,32e,32p,32e,32p,32e,32p,p,32e,32p,32e,32p,32e,32p,p,c#,p,8p,c#,p,32e,32p,32e,32p,32e,32p,p,e,p,c#,p,8p,g#,p,f#,p,g#,1p,1p,1p,1p",
      "Melody:b=189,o=5,d=16:1p,1p,8p,32e,32p,32e,32p,32e,32p,p,32e,32p,32e,32p,32e,32p,p,c#,p,8p,g#5,p,8p,f#5,p,8p,e5,p,8p,f#5,1p,1p,1p,1p",
      "Melody:b=189,o=5,d=16:1p,1p,1p,1p,32f#5,32p,32f#5,32p,32f#5,32p,p,32f#5,32p,32f#5,32p,32f#5,32p,p,d#5,p,8p,g#5,p,8p,f#5,p,8p,e5,p,8p,d#5,1p,1p,1p",
      "Melody:b=189,o=5,d=16:1p,1p,1p,1p,1p,2p,4p,c#5,p,c#5,p,c#5,p,g#5,p,b5,p,a#5,p,4p,c#5,p,c#5,p,c#5,p,g#5,p,b5,p,a#5,p,8p,d#6,p,e6"
    ]
  },
  {
    "name": "Megalovania - Undertale OST",
    "tracks": [
      "Megalo:b=280,o=5,d=8: 4d,d6,p,a,4p,g#,p,g,p,4f,d,f,g,4c,d6,p,a,4p,g#,p,g,p,4f,d,f,g,4b,d6,p,a,4p,g#,p,g,p,4f,d,f,g,a#,a#,d6,p,a,4p,g#,p,g,p,4f,d,f,g",
      "Megalo:b=280,o=6,d=8:4d,d7,p,a,4p,g#,p,g,p,4f,d,f,g,4c,d7,p,a,4p,g#,p,g,p,4f,d,f,g,4b,d7,p,a,4p,g#,p,g,p,4f,d,f,g,a#,a#,d7,p,a,4p,g#,p,g,p,4f,d,f,g",
      "Megalo:b=280,o=4,d=8:4d,d5,p,a,4p,g#,p,g,p,4f,d,f,g,4c,d5,p,a,4p,g#,p,g,p,4f,d,f,g,4b,d5,p,a,4p,g#,p,g,p,4f,d,f,g,a#,a#,d5,p,a,4p,g#,p,g,p,4f,d,f,g",
      "Megalo:b=280,o=4,d=8:d,p,d,p,d,p,d,p,d,p,d,p,d,p,d,p,4e,4p,4e,4p,4e,4p,4e,4p,f,p,f,p,f,p,f,p,f,p,f,p,f,p,f,p,4g,4p,4g,4p,4g,4p,4g,4p"
    ]
  },
  {
    "name": "Monkeys Spinning Monkeys",
    "tracks": [
      "Melody:b=142,o=5,d=16:g,p,8p,g#,p,a,p,8p,g#,p,8p,f#,p,g,p,8p,d#,p,e,p,2p,g,p,8p,g#,p,a,p,8p,g#,p,8p,f#,p,e6,p,8p,b,p,c6,2p,p",
      "Melody:b=142,o=5,d=16:1p,1p,1p,2p,g,p,e,p,d,8p",
      "Melody:b=142,o=5,d=16:8p,c,p,8p,c,p,8p,c,p,8p,c,p,8p,c,p,8p,c,p,g4,p,a4,p,8p,c,p,8p,c,p,8p,c,p,8p,c,p,8p,c,p,8p,c,p,8p,c,p,2p",
      "Melody:b=142,o=5,d=16:1p,1p,1p,2p,g3,p,a3,p,b3,p,c4"
    ]
  },
  {
    "name": "Never gonna give you up - Rick Astley - Short",
    "tracks": [
      "never1:b=210,o=3,d=4:8d5,8e5,8g5,8d5,b5,8p,b5,8p,2a5,p,8d5,8e5,8g5,8d5,a5,8p,a5,8p,g5,8g5,8f#5,e5,2p",
      "never2:b=210,o=3,d=4:2p,g5,8p,g5,8p,2f#5,p,2p,f#5,8p,f#5,8p,2e5,p,2p",
      "never3:b=210,o=3,d=4:2p,e5,8p,e5,8p,2d5,p,2p,d5,8p,d5,8p,2b4,2p,8p.",
      "never4:b=210,o=3,d=4:8d4,8e4,8g4,8d4,c4,c4,c4,d4,8p,8d4,8e4,8p,8g4,8p,8a4,8p,b4,b4,b4,e4,8e4,2p.,16p"
    ]
  },
  {
    "name": "Never gonna give you up - Rick Astley - Extended",
    "tracks": [
      "never1:b=210,o=3,d=4:8d5,8e5,8g5,8d5,b5,8p,b5,8p,2a5,p,8d5,8e5,8g5,8d5,a5,8p,a5,8p,g5,8g5,8f#5,e5,8d5,8e5,8g5,8e5,2g5,a5,f#5,8f#5,8e5,d5,8d5,8p,8d5,8p,a5,8a5,8p,2g5",
      "never2:b=210,o=3,d=4:2p,g5,8p,g5,8p,2f#5,p,2p,f#5,8p,f#5,8p,2e5,p,2p,2e5,p,2d5,p,2p,d5,8d5,8p,2e5",
      "never3:b=210,o=3,d=4:2p,e5,8p,e5,8p,2d5,p,2p,d5,8p,d5,8p,2b4,p,2p,2c5,p,2a4,p,2p,b4,8b4,8p,2b4",
      "never4:b=210,o=3,d=4:8d4,8e4,8g4,8d4,c4,c4,c4,d4,8p,8d4,8e4,8p,8g4,8p,8a4,8p,b4,b4,b4,e4,8e4,8f#4,8e4,8p,8d4,8e4,8g4,8e4,2a4,a4,2d5,8a4,8p,8d4,8p,8a4,8p,2f#4,2e4"
    ]
  },
  {
    "name": "New Game - Nitro Fun",
    "tracks": [
      "Melody:b=128,o=5,d=16:f#3,f#4,f#3,a4,g#4,f#3,e4,f#4,f#3,f#4,f#3,a4,g#4,f#3,e4,f#4,a3,f#4,a3,a4,g#4,a3,e4,f#4,a3,f#4,a3,a4,g#4,a3,e4,f#4,1p,1p",
      "Melody:b=128,o=5,d=16:1p,1p,b3,f#4,b3,a4,g#4,b3,e4,f#4,b3,f#4,b3,a4,g#4,b3,e4,f#4,d4,f#4,d4,a4,g#4,d4,e4,f#4,e3,g#4,e3,e,a4,e3,g#4,a4",
      "Melody:b=128,o=5,d=16:p,a4,p,c#,b4,p,g#4,a4,p,a4,p,c#,b4,p,g#4,a4,p,a4,p,c#,b4,p,g#4,a4,p,a4,p,c#,b4,p,g#4,a4,1p,1p",
      "Melody:b=128,o=5,d=16:1p,1p,p,a4,p,c#,b4,p,g#4,a4,p,a4,p,c#,b4,p,g#4,a4,p,a4,p,c#,b4,p,g#4,a4,p,b4,p,g#,c#,p,b4,c#"
    ]
  },
  {
    "name": "Pacman Theme",
    "tracks": [
      "pacman1:d=32,o=5,b=112:c#,p,c#6,p,g#,p,f,p,c#6,g#,16p,16f.,p,d,p,d6,p,a,p,f#,p,d6,a,16p,16f#.,p,c#,p,c#6,p,g#,p,f,p,c#6,g#,16p,16f.,p,e,f,f#,p,f#,g,g#,p,g#,a,a#,p,16c#6",
      "pacman2:d=16,o=4,b=112:c#,8p,g#,c#,8p,g#,d,8p,a,d,8p,a,c#,8p,g#,c#,8p,32g#.,64p,g#,p,a#,p,c5,p,c#5",
      "pacman3:d=32,o=6,b=112:c#,p,c#7,p,g#,p,f,p,c#7,g#,16p,16f.,p,d,p,d7,p,a,p,f#,p,d7,a,16p,16f#.,p,c#,p,c#7,p,g#,p,f,p,c#7,g#,16p,16f.,p,e,f,f#,p,f#,g,g#,p,g#,a,a#,p,16c#7",
      "pacman4:d=32,o=5,b=112:c#,p,c#6,p,g#,p,f,p,c#6,g#,16p,16f.,p,d,p,d6,p,a,p,f#,p,d6,a,16p,16f#.,p,c#,p,c#6,p,g#,p,f,p,c#6,g#,16p,16f.,p,e,f,f#,p,f#,g,g#,p,g#,a,a#,p,16c#6"
    ]
  },
  {
    "name": "Perfume - Glitter",
    "tracks": [
      "glitter1:d=16,o=5,b=140:g#4,c#,8d#,c#,b4,f#,8c#,d#,b4,c#,8g#4,f#,d#,c#,b4,8d#,g#4,c#,d#,8b4,f#,c#,b4,8g#",
      "glitter2:d=16,o=6,b=140:g#5,c#,8d#,c#,b5,f#,8c#,d#,b5,c#,8g#5,f#,d#,c#,b5,8d#,g#5,c#,d#,8b5,f#,c#,b5,8g#",
      "glitter3:d=16,o=5,b=140:g#4,c#,8d#,c#,b4,f#,8c#,d#,b4,c#,8g#4,f#,d#,c#,b4,8d#,g#4,c#,d#,8b4,f#,c#,b4,8g#",
      "glitter4:d=16,o=6,b=140:g#5,c#,8d#,c#,b5,f#,8c#,d#,b5,c#,8g#5,f#,d#,c#,b5,8d#,g#5,c#,d#,8b5,f#,c#,b5,8g#"
    ]
  },
  {
    "name": "Peter Gunn Theme (Spy Hunter, Blues Brothers)",
    "tracks": [
      "pgunn1:d=4,o=3,b=260:8f.,16p,f,g,f,8g#,8a,f,a#,a,8f.,16p,f,g,f,8g#,8a,f,a#,a,8f.,16p,f,g,f,8g#,8a,f,a#,a,8f.,16p,f,g,f,8g#,8a,f,a#,a",
      "pgunn2:d=4,o=5,b=260:1d#,2d#.,c,1p,1p,1d#,1d#,c6.,f#.,8f,8e,8d#,8d,8c#,c,p.",
      "pgunn3:d=4,o=4,b=260:8f.,16p,f,g,f,8g#,8a,f,a#,a,8f.,16p,f,g,f,8g#,8a,f,a#,a,8f.,16p,f,g,f,8g#,8a,f,a#,a,8f.,16p,f,g,f,8g#,8a,f,a#,a",
      "pgunn4:d=4,o=4,b=260:1d#,2d#.,c,1p,1p,1d#,1d#,c5.,f#.,8f,8e,8d#,8d,8c#,c,p."
    ]
  },
  {
    "name": "The Pink Panther Theme",
    "tracks": [
      "PinkPanther:d=4,o=5,b=100:16c#4,8d4,32p,16d#4,1e4,8p,16d#4,8d4,32p,16c#4,1c4,16p",
      "PinkPanther:d=4,o=5,b=100:p,16d#4,e4,8p,16f#4,g4,16p,16d#4,8e4,64p,16f#4,8g4,64p,16c5,8b4,64p,16e4,8g4,64p,16b4,2a#4,16a4,16g4,16e4,16d4,e4,16p",
      "PinkPanther:d=4,o=5,b=100:p,16d#4,e4,8p,16f#4,g4,16p,16d#4,8e4,64p,16f#4,8g4,64p,16c5,8b4,64p,16e4,8g4,64p,16b4,2a#4,16a4,16g4,16e4,16d4,e4,16p",
      "PinkPanther:d=4,o=5,b=100:p,16d#4,e4,8p,16f#4,g4,16p,16d#4,8e4,64p,16f#4,8g4,64p,16c5,8b4,64p,16e4,8g4,64p,16b4,2a#4,16a4,16g4,16e4,16d4,e4,16p"
    ]
  },
  {
    "name": "Revolutionary Etude - Chopin",
    "tracks": [
      "rev_etude_0:o=5,b=160,d=16:8p,g#6,g6,f6,d6,d#6,d6,b,g,g#,g,f,d,d#,d,b4,g4,g#4,g4,f4,d4,d#4,d4,c4,g3,c4,g3,c4,g3,c4,g3,1d6,2p.,8g#.,g,1f6",
      "rev_etude_1:o=5,b=160,d=16:1b,2p.,8g#.,g,8b3,g#6,g6,f6,d6,d#6,d6,b,g,g#,g,f,d,d#,d,b4,g4,g#4,g4,f4,d4,d#4,d4,c4,g3,c4,g3,c4,g3,c4,g3,1d6",
      "rev_etude_2:o=5,b=160,d=16:1g,2p.,8f.,32g.,64p,1g,2p.,8f.,32g.,64p,8p,g#6,g6,f6,d6,d#6,d6,b,g,g#,g,f,d,d#,d,b4,g4,g#4,g4,f4,d4,d#4,d4,c4,b3,g4,f4,d#4,d4,d#4,d4,c4,b3,a#4,g#4,g4",
      "rev_etude_3:o=5,b=160,d=16:1f,2p.,8d#.,g,1f,2p.,8d#.,32g.,64p,8g,8p,1p,1p,p,f4,g4,f4,d#4,d4,d#,d,c,b4,c,b4,g#4,g4,g#4,g4,f4,d#4,f4,d#4,2c4"
    ]
  },
  {
    "name": "Pokémon Red/Blue Title Theme",
    "tracks": [
      "pokemon1:b=135,o=5,d=4:8p.,16d,16g,2p,16p,32g,32p,32g,32p,p,16g,8p.,16g,8p.,32f,32p,32f,32p,16f,16p,32f,16p.,2p,16b,16p,16d6,8p.,p,16f,8p.,p,16f6,p,8p.,16d6,p,8p.,16f,p.,16p,16b4",
      "pokemon2:b=135,o=5,d=4:8p,16b4,16p,p,16g,p,16p,32d4,32p,32d4,32p,16g,8p.,16b4,8p.,16b4,16p,p,16c,8p,16f,16f#,16p,16g,p,16p,16g,16p,16b,p,8p.,16c,p,8p.,16c6,p,16p,16e6,16d#6,16b,8p.,p,16c,p,16p,16e,16d#,16d",
      "pokemon3:b=135,o=5,d=4:16p,16g4,8p,p,16d4,p,8p.,16d4,8p.,16d4,8p.,16d4,16p,p,16f4,8p.,16d4,16p,16b4,8p.,16d4,16p,p,16d4,8p.,16d4,16p,16a4,8p.,16c4,8p.,16a,16p,16c4,8p.,16c4,16p,p,16d4,p,16p,16d4,8p.,16d4,16p,16g4",
      "pokemon4:b=135,o=5,d=4:16d4,8p.,1p,16g3,8p.,16g3,8p.,32g3,32p,32g3,32p,16g3,16p,32g3,32p,32g3,32p,16g3,16p,16g3,p,16p,16g3,16p,p,16g3,8p.,16f3,16p,p,16f3,p,16p,16f3,8p.,16g3,p,16p,16g3,p,16p,16g3,8p.,16g3"
    ]
  },
  {
    "name": "Pokémon Red/Blue Title Theme (Short)",
    "tracks": [
      "PkmnOpening1:d=8,o=7,b=198:16d4,16p,16d4,16p,4a4,16d4,16p,16d4,16p,4a#4,16d4,16p,16d4,16p,4c5,16d4,16p,16d4,16p,4c#5,1d5",
      "PkmnOpening2:d=8,o=7,b=198:16a3,16p,16a3,16p,4d4,16a3,16p,16a3,16p,4d#4,16a3,16p,16a3,16p,4f4,16a3,16p,16a3,16p,4g4,1f#4",
      "PkmnOpening3:d=8,o=7,b=198:16d4,16p,16d4,16p,4a4,16d4,16p,16d4,16p,4a4,16d4,16p,16d4,16p,4a#4,16d4,16p,16d4,16p,4a#4,1a4",
      "PkmnOpening4:d=8,o=7,b=198:16d4,16p,16d4,16p,4a4,16d4,16p,16d4,16p,4a#4,16d4,16p,16d4,16p,4c5,16d4,16p,16d4,16p,4c#5,1d5"
    ]
  },
  {
    "name": "Porter Robinson and Madeon - Shelter",
    "tracks": [
      "shelter1:d=16,o=5,b=120:8c.,p,a,8g,4c,8p.,8e,8c.,p,a,8g,4d,p,8e,8g,8g.,p,a,8g,4c",
      "shelter2:d=2,o=4,b=120:1f,4e.,8g,g,4e.,16a,4a",
      "shelter3:d=2,o=4,b=120:1c5,4c5.,8b,b,4b.,16c5,4c5",
      "shelter4:d=16,o=4,b=120:8c.,p,a,8g,4c,8p.,8e,8c.,p,a,8g,4d,p,8e,8g,8g.,p,a,8g,4c"
    ]
  },
  {
    "name": "Rick & Morty Theme",
    "tracks": [
      "Rick&Morty:d=2,o=2,b=349:1a#5,2p,2c#6,2c6,2d#6,2g#5,2f#5,1f5",
      "Rick&Morty:d=2,o=2,b=349:1f5,2p,2c#6,2c6,2d#6,2g#5,2f#5,1f5",
      "Rick&Morty:d=2,o=2,b=349:8a#6,4p,8a#6,4p,8a#6,2p,8p,8a#6,4p,8p,8a#6,4p,8a#6,4p,8a#6,4p,8p,8g#6,8p,8a#6,1p,4p,8p",
      "Rick&Morty:d=2,o=2,b=349:8f4,8p,8a#4,8f5,8f4,8p,8a#4,8f5,8f4,8p,8a#4,8f5,8f4,8p,8a#4,8f5,8f4,8p,8a#4,8f5,8f4,8p,8a#4,8f5,8f4,8p,8a#4,8f5,8f4,8p,8a#4,8g#4,1f4"
    ]
  },
  {
    "name": "Ride of the Valkyries",
    "tracks": [
      "RideOfTheValkyries:b=285,o=5,d=8:b4,e,b4,e,4g.,4e.,g,e,g,4b.,4g.,b,g,b,4d6.,4d.,g,d,g,4b."
    ]
  },
  {
    "name": "Rush - XYZ",
    "tracks": [
      "Rush_yyz-1:d=4,o=5,b=160:16a4,16a4,16f#4,16a4,16f#4,16e4,8e4,2c#4,16a4,16a4,16f#4,16a4,16f#4,16e4,8c#4,8b.3,8c#.4,8f#3",
      "Rush_yyz-2:d=4,o=5,b=160:16a5,16a5,16f#5,16a5,16f#5,16e5,8e5,2c#5,16a5,16a5,16f#5,16a5,16f#5,16e5,8c#5,8b.4,8c#.5,8f#4",
      "Rush_yyz-3:d=4,o=5,b=160:16a5,16a5,16f#5,16a5,16f#5,16e5,8e5,2c#5,16a5,16a5,16f#5,16a5,16f#5,16e5,8c#5,8b.4,8c#.5,8f#4",
      "Rush_yyz-4:d=4,o=5,b=160:16c#4,8p.,16a4,8p.,16c#4,8p.,16c#5,8p.,16c#4,8p.,16a4,8p.,16c#4,8p.,16c#5,8p."
    ]
  },
  {
    "name": "Salt-N-Pepa - Push it!",
    "tracks": [
      "PushIt:d=8,o=5,b=165:a,p,e,a,p,e,p,g,p,e,p,e,b,c6,b,g,a,p,e,a,p,e,p,g,p,e,p,e,b,c6,b,g,a,p,e6,d6,p,c6,p,b,p,g,p,g,b,c6,b,g,a"
    ]
  },
  {
    "name": "Shaun the Sheep",
    "tracks": [
      "Shaun:d=4,o=5,b=125:8e,8f,8e,g,p,8e,8d#,8e,c,p,8c,8e,8f,8g,8g,8g,8g,8g,8e,8d,8e,c,p"
    ]
  },
  {
    "name": "Simpsons Theme",
    "tracks": [
      "simpsons:d=4,o=5,b=160:c.6,e6,f#6,8a6,g.6,e6,c6,8a,8f#,8f#,8f#,2g,8p,8p,8f#,8f#,8f#,8g,a#.,8c6,8c6,8c6,c6"
    ]
  },
  {
    "name": "Slayer - Raining Blood",
    "tracks": [
      "RainingBlo:d=4,o=5,b=240:8d#3,8d#4,8a4,8a#4,a4,8f4,8a4,g#4,8e4,8g#4,g4,8d#3,8d#3,8d#3,8d#4,8a4,8a#4,a4,8f4,8a4,g#4,8e4,8g#4,g4,8d#3,8d#3,8d#3,8a#4,8e,8f,e,8c,8e,d#,8b4,8d#,d,8d#3,8d#3,8d#3,8a#4,8e,8f,e,8c,8e,d#,8b4,8d"
    ]
  },
  {
    "name": "Slayer - South of Heaven",
    "tracks": [
      "SouthHeaven:b=108,o=5,d=4:8d#3,8d#4,8a#4,8b4,d#,8b4,d,8a#4,8c#,8a4,8c#,c.,8d#3,8d#4,8a#4,8b4,d#,8b4,d,8a#4,8c#,8a"
    ]
  },
  {
    "name": "Snap! - Rythm Is A Dancer",
    "tracks": [
      "motor1:b=280,o=5,d=16:p,4e,p,4c,p,4d,p,4c,p,4f4,p,4f4,p,4a4,p,4f4,p,4g4,p,4g4,p,4b4,p,4g4,p,4a4,p,4a4,p,4c,p,4a4",
      "motor2:b=280,o=4,d=32:8a,p,8a,p,8a,p,8a,p,8a,p,8a,p,8a,p,8a,p,8f,p,8f,p,8f,p,8f,p,8f,p,8f,p,8f,p,8f,p,8g,p,8g,p,8g,p,8g,p,8g,p,8g,p,8g,p,8g,p,8a,p,8a,p,8a,p,8a,p,8a,p,8a,p,8a,8p",
      "motor3:b=280,o=4,d=32:8a,p,8a,p,8a,p,8a,p,8a,p,8a,p,8a,p,8a,p,8f,p,8f,p,8f,p,8f,p,8f,p,8f,p,8f,p,8f,p,8g,p,8g,p,8g,p,8g,p,8g,p,8g,p,8g,p,8g,p,8a,p,8a,p,8a,p,8a,p,8a,p,8a,p,8a,8p",
      "motor4:b=280,o=5,d=16:4e,p,4c,p,4d,p,4c,p,4f4,p,4f4,p,4a4,p,4f4,p,4g4,p,4g4,p,4b4,p,4g4,p,4a4,p,4a4,p,4c,p,4a4,p"
    ]
  },
  {
    "name": "Spider Dance - Undertale OST",
    "tracks": [
      "spider_dance_0:b=115,o=5,d=16:8f6,8c6,8g#,8f,p,b,a#,p,a#,g,d#,e,p,c6,a#,g#,a#,c6,e,f,g#,f,e,f6,p,d#6,32c6,32a#,g#,32c#4,32p,16c#4,16a#4,32c#4,32p,32c#4,32p,16c#4,16a#4,32c#4,32p,32c#4,32p,16c#4,16f4,32c#4,32p,32c#4,32p,16c#4,16a#4,16c#4,4c4,8p,16c4,16p,2c4",
      "spider_dance_1:b=115,o=5,d=16:8c6,8g#,8f,8c,p,f,d#,p,g,d#,a#4,c,32f4,32p,32f4,32p,32f4,32p,16f4,32g4,32p,32g4,32p,32g4,32p,16g4,32g#4,32p,32g#4,32p,32g#4,32p,16g#4,32d#4,32p,32d#4,32p,32d#4,32p,16d#4,8f,8a#4,8g,8a#4,8g#,8a#4,8a#,8a#4,8g#,8c#,8c6,8f,8a#,8g#,4g",
      "spider_dance_2:b=115,o=4,d=32:f,p,16f,16c5,f,p,f,p,16f,d#,p,16d#,c#,p,16c#,b#,p,b#,p,16b#,c,p,c,p,16c,16p,16g#5,16f5,16d#5,16g5,16g#5,16g4,16g#4,16c5,16g#4,16g4,16a#5,4p,1p,8c6,8a#5,8f6,8c6,8e6,8c#6",
      "spider_dance_3:b=115,o=4,d=32:16f3,16c,16a#3,16c,16f3,16c,16a#3,16c,16c#,16b#,16a#3,16p,16c,16p,16g3,16a#3,16f3,16c,16a#3,16c,16f3,16c,16a#3,16c,16g#3,16c,16a#3,16c,16g#3,16c,16a#3,16c,16c#,16g#3,16g3,16g#3,16c#,16a#3,16g#3,16a#3,16c#,16c,16a#3,16c,c#,p,16c#,16c,16c#,2p.,4c6"
    ]
  },
  {
    "name": "Star Wars Theme",
    "tracks": [
      "starwars:d=4,o=5,b=180:8f,8f,8f,2a#.,2f.6,8d#6,8d6,8c6,2a#.6,f.6,8d#6,8d6,8c6,2a#.6,f.6,8d#6,8d6,8d#6,2c6"
    ]
  },
  {
    "name": "Star Wars - Cantina Song",
    "tracks": [
      "Cantina:d=4,o=5,b=250:8a,8p,8d6,8p,8a,8p,8d6,8p,8a,8d6,8p,8a,8p,8g#,a,8a,8g#,8a,g,8f#,8g,8f#,f.,8d.,16p,p.,8a,8p,8d6,8p,8a,8p,8d6,8p,8a,8d6,8p,8a,8p,8g#,8a,8p,8g,8p,g.,8f#,8g,8p,8c6,a#,a,g"
    ]
  },
  {
    "name": "Star Trek - The Next Generation",
    "tracks": [
      "StarTrekTNG:d=32,o=6,b=63:8f#.5,b.5,d#.,8c#.,a.5,g#.,4f#."
    ]
  },
  {
    "name": "Star Trek - Voyagar",
    "tracks": [
      "StarTrekVoyager:d=4,o=6,b=45:8c.,8f.5,8f.,16e.,16c.,16c.,16d.,16d.,16c.,8c.,8a#5,32f.5,32c.,32f.5,8f.5"
    ]
  },
  {
    "name": "Starwars Imperial March",
    "tracks": [
      "imperial1:d=4,o=3,b=450:2g5,2p,2g5,2p,2g5,2p,2d#5,4p,4a#5,2g5,2p,2d#5,4p,4a#5,1g5,2p",
      "imperial2:d=4,o=3,b=450:4g4,4p,4g4,4p,4g4,4p,4g4,4p,8g4,8p,8g4,8p,8g4,8g4,8g4,8g4,4d#4,4p,4d#4,4p,4g4,4p,4g4,4p,4d#4,4p,4d#4,4p,1g4,2p",
      "imperial3:d=4,o=3,b=450:2d5,2p,2d5,2p,2d5,2p,2a#4,4p,4f5,2d5,2p,2a#4,4p,4f5,1d5,2p",
      "imperial4:d=4,o=3,b=450:2g6,2p,2g6,2p,2g6,2p,2d#6,4p,4a#6,2g6,2p,2d#6,4p,4a#6,1g6,2p"
    ]
  },
  {
    "name": "Super Mario One Up",
    "tracks": [
      "powerup_1: d=2,o=2,b=960:8c4,8g3,8c4,8e4,8g4,8c5,8g4,8g#3,8c4,8d#4,8g#4,8d#4,8g#4,8c5,8d#5,8g#5,8d#5,8d4,8f4,8a#4,8f4,8a#4,8d5,8f5,8d5,8f5,8a#5,8f5",
      "powerup_2: d=2,o=2,b=960:8c5,8g4,8c5,8e5,8g5,8c6,8g5,8g#4,8c5,8d#5,8g#5,8d#5,8g#5,8c6,8d#6,8g#6,8d#6,8d5,8f5,8a#5,8f5,8a#5,8d6,8f6,8d6,8f6,8a#6,8f6"
    ]
  },
  {
    "name": "Super Mario Theme",
    "tracks": [
      "smw_ath_m:b=165,o=5,d=1:16e6,8p.,16c6,8p,16g,16a,16c6,16p,16c6,8p.,16a,16g,16p,16c6,16p,16c6,16p,16g6,16p,16e6,8p,16d6,8p.,16g,16e6,8p.,16c6,8p,16g,16a,16c6,16p,16c6,8p.,16a,16g,16p,16c6,16p,16f6,16e6,16d6,8c6.",
      "smw_ath_b1:b=165,o=5,d=1:16c,16p,16g,16p,16g4,16p,16g,16p,16f4,16p,16f,16p,16f#4,16p,16f#,16p,16e4,16p,16e,16p,16d#4,16p,16d#,16p,16d4,16p,16f,16p,16g4,16p,16g,16p,16c,16p,16g,16p,16g4,16p,16g,16p,16f4,16p,16f,16p,16f#4,16p,16f#,16p,16d4,16p,16a,16p,16g4,16p,4g",
      "smw_ath_b2:b=165,o=5,d=1:16c,16p,16e,16p,16g4,16p,16e,16p,16f4,16p,16c,16p,16f#4,16p,16c,16p,16e4,16p,16c,16p,16d#4,16p,16c,16p,16d4,16p,16d,16p,16g4,16p,16f,16p,16c,16p,16e,16p,16g4,16p,16e,16p,16f4,16p,16c,16p,16f#4,16p,16c,16p,16d4,16p,16f,16p,16g4,16p,4f"
    ]
  },
  {
    "name": "Super Mario Bros Theme",
    "tracks": [
      "Super Mario Bros Intro:b=115,o=5,d=4:16e6,32p, 16e6,16p,16e6,16p,16c6,16e6,16p,16g6,8p,16p,16g5,2p",
      "Super Mario Bros Intro:b=115,o=5,d=4:16e5,32p, 16e5,16p,16e5,16p,16c5,16e5,16p,16g5,8p,16p,16g4,2p",
      "Super Mario Bros Intro:b=115,o=5,d=4:16e4,32p, 16e4,16p,16e4,16p,16c4,16e4,16p,16g4,8p,16p,16g3,2p",
      "Super Mario Bros Intro:b=115,o=5,d=4:16e4,32p, 16e3,16p,16e3,16p,16e3,16e3,16p,16g3,8p,16p,16g3,2p"
    ]
  },
  {
    "name": "Till It's Over - Tristam",
    "tracks": [
      "tris_tio_m:b=110,o=5,d=1:8a#,16d,8a,16d,4g,8d,16a,8d,16g,8f,16a#4,8g,16a#4,8g,16p,16g,8a#4,16a,8a#4,16a#,8g,16a#4,8d#,16a#4,8g,16a4,16c,8d,16a#,16p,16a#,16a,8g,16d,8a,16d,8a#.,16a,8d,8f,8g",
      "tris_tio_b:b=110,o=4,d=1:2a#,2a,2g.,8g,8p,2d#,2f,g"
    ]
  },
  {
    "name": "Turkish March - Mozart",
    "tracks": [
      "wam_trk_m:b=116,o=5,d=1:16h4,16a4,16g#4,16a4,4c,16d,16c,16h4,16c,4e,16f,16e,16d#,16e,16h,16a,16g#,16a,16h,16a,16g#,16a,4c6,8a,16c6,32f#,32a,8h,8a,8g,16a,32f#,32a,8h,8a,8g,16a,32f#,32a,8h,8a,8g,8f#,4e",
      "wam_trk_b1:b=116,o=3,d=1:4p,8a,16e4,16p,16e4,16p,16e4,16p,8a,16e4,16p,16e4,16p,16e4,16p,8a,16e4,16p,8a,16e4,16p,8a,16e4,16p,16e4,16p,16e4,16p,8e,16e4,16p,16e4,16p,16e4,16p,8e,16e4,16p,16e4,16p,16e4,16p,8e,16e4,16p,8h,8d4,4e",
      "wam_trk_b2:b=116,o=3,d=1:4p,8a,16c4,16p,16c4,16p,16c4,16p,8a,16c4,16p,16c4,16p,16c4,16p,8a,16c4,16p,8a,16c4,16p,8a,16c4,16p,16c4,16p,16c4,16p,8e,16h,16p,16h,16p,16h,16p,8e,16h,16p,16h,16p,16h,16p,8e,16h,16p,8h,8d4,4e"
    ]
  },
  {
    "name": "Una Mattina - Ludovico Einaudi",
    "tracks": [
      "le_unama_m:b=150,o=5,d=1:8h4,8c,8e,8g,8h,4a.,2e.,8e,8p,8h,8a,8h,8a,4h,4a,2e.,8e,8p,8h,8a,8h,8a,8h,4a.,2e.,8e,8p,16h,16p,16h,16p,16h,16p,8c6,16h,16p,8h,4a,2e,4e.",
      "le_unama_b:b=150,o=4,d=1:2p,8p,8f3,8c,8a,8c,8a,8c,8a,8c,8g3,8d,8h,8d,8h,8d,8h,8d,8a3,8e,8c5,8e,8c5,8e,8c5,8e,4c5,2p.,8f3,8c,8a,8c,8a,8c,8a,8c,8g3,8d,8h,8d,8h,8d,8h,8d,8a3,8e,8a,8e,8a,8e,8a,8e,4a"
    ]
  },
  {
    "name": "Unbreakable Determination",
    "tracks": [
      "ninjia:b=150,o=4,d=8:f#5,a5,f#5,b5,16e5,f#5,16e5,f#5,c#6,32f#5,32p,32f#5,32p,32f#5,32p,32f#5,32p,f#5,g#5,a5,g#5,f#5,p,g#5,f#5,b5,g#5,16f#5,g#5,16f#5,g#5,c#6,32g#5,32p,32g#5,32p,32g#5,32p,32g#5,32p,g#5,a5,b5,a5,g#5"
    ]
  },
  {
    "name": "Violent Femmes - Blister In the Sun",
    "tracks": [
      "BlisterI:d=4,o=5,b=285:e.,8g#.,8e.,a.,8g#.,e.,g#.,8e.,a.,g#.,e.,8g#.,8e.,a.,8g#.,e.,p,p,p,p,p,e.,8g#.,8e.,a.,8g#.,e.,g#.,8e.,a.,g#.,e.,8g#.,8e.,a.,8g#.,e."
    ]
  },
  {
    "name": "Violent Femmes - Blister In the Sun (short)",
    "tracks": [
      "BlisterI:d=4,o=5,b=285:e.,8g#.,8e.,a.,8g#.,e.,g#.,8e.,a.,g#.,e.,8g#.,8e.,a.,8g#.,e."
    ]
  },
  {
    "name":"We wish you a merry christmas",
    "tracks":[
      "WE_WISH_YOU:d=2,o=2,b=384:2c#4,16p,2f#4,16p,4f#4,32p,4g#4,32p,4f#4,32p,4f4,32p,2d#4,32p,2d#4,16p,2d#4,16p,2g#4,16p,4g#4,32p,4a#4,32p,4g#4,32p,4f#4,32p,2f4,16p,2c#4,16p,2c#4,16p,2a#4,16p,4a#4,32p,4b4,32p,4a#4,32p,4g#4,32p,2f#4,16p,2d#4,16p,4c#4,32p,4c#4,16p,2d#4,16p,2g#4,16p,2f4,16p,1f#4",
      "WE_WISH_YOU:d=2,o=2,b=384:2c#4,16p,2f#4,16p,2f#4,16p,2f#4,16p,2d#4,16p,2d#4,16p,2d#4,16p,2g#4,16p,2g#4,16p,2g#4,16p,2f4,16p,2c#4,16p,2c#4,16p,2a#4,16p,2a#4,16p,2a#4,16p,2f#4,16p,2f#4,16p,2c#4,16p,2d#4,16p,2g#4,16p,2f4,16p,1a#4",
      "WE_WISH_YOU:d=2,o=2,b=384:2c#4,16p,2a#4,16p,2a#4,16p,2a#4,16p,2b#5,16p,2b#5,16p,2d#4,16p,2c5,16p,2c5,16p,2c5,16p,2c#5,16p,2c#5,16p,2c#4,16p,2d4,16p,2d4,16p,2f#4,16p,2d#4,16p,2c#4,16p,2c#4,16p,2f#4,16p,2b#4,16p,2c#4,16p,1c#4"
    ]
  },
  {
    "name":"Windows XP Startup Sound",
    "tracks":[
      "WinXPStartup1:b=100,o=7,d=8:4f3.,4g#3.,4d#3",
      "WinXPStartup2:b=100,o=7,d=8:4c4.,4d#4.,4a#3",
      "WinXPStartup3:b=100,o=7,d=8:4g#4.,4g#4.,4d#4",
      "WinXPStartup4:b=100,o=7,d=8:d#5,16d#4,a#4.,g#4,d#4,d#5,4a#4"
    ]
  },
  {
    "name": "X-Files",
    "tracks": [
      "XFiles:b=125,o=5,d=4:e,b,a,b,d6,2b."
    ]
  },
  {
    "name": "X Gon' Give It To Ya - DMX",
    "tracks": [
      "GON_GIVE_IT_TO_YA:d=2,o=2,b=384:2a#4,16p,2a#4,16p,4a#4,32p,4a#4,32p,4a#4,32p,4a#4,32p,2g#4,16p,2g#4,16p,4g#4,32p,4g#4,32p,4g#4,32p,4g#4,32p,2f#4,16p,2f#4,16p,4f#4,32p,4f#4,32p,4f#4,32p,4f#4,32p,2d#4,16p,2d#4,16p,4d#4,32p,4d#4,32p,4d#4,32p,4d#4,32p",
      "GON_GIVE_IT_TO_YA:d=2,o=2,b=384:2a#4,16p,2a#4,16p,4a#3,32p,4a#4,32p,4a#4,32p,4a#4,32p,2g#4,16p,2g#4,16p,4g#3,32p,4g#4,32p,4g#4,32p,4g#4,32p,2f#4,16p,2f#4,16p,4f#3,32p,4f#4,32p,4f#4,32p,4f#4,32p,2d#4,16p,2d#4,16p,4d#3,32p,4d#4,32p,4d#4,32p,4d#4,32p",
      "GON_GIVE_IT_TO_YA:d=2,o=2,b=384:2a#4,16p,2a#4,16p,4a#5,32p,4a#5,32p,4a#5,32p,4a#5,32p,2g#4,16p,2g#4,16p,4g#5,32p,4g#5,32p,4g#5,32p,4g#5,32p,2f#4,16p,2f#4,16p,4f#5,32p,4f#5,32p,4f#5,32p,4f#5,32p,2d#4,16p,2d#4,16p,4d#5,32p,4d#5,32p,4d#5,32p,4d#5,32p",
      "GON_GIVE_IT_TO_YA:d=2,o=2,b=384:2a#4,16p,2a#4,16p,4a#6,32p,4a#6,32p,4a#6,32p,4a#6,32p,2g#4,16p,2g#4,16p,4g#6,32p,4g#6,32p,4g#6,32p,4g#6,32p,2f#4,16p,2f#4,16p,4f#6,32p,4f#6,32p,4f#6,32p,4f#6,32p,2d#4,16p,2d#4,16p,4d#6,32p,4d#6,32p,4d#6,32p,4d#6,32p"
    ]
  },
  {
    "name": "夜よるに駆かける yoru ni kakeru",
    "tracks": [
      "yorunikakeru:b=120,o=5,d=4:16a#4,16c,16d#,16a#,16c6,8a#,8g,32g,8c,8d#,8f,16g,16c,16d#6,16d6,16a#,8g,8a#,32a#,8c6,8a#,8g,8f,8d,16g,8f,8d#,32d#,8c,8b4,8g#,8g,8d,8f,16d#,8a#,16a#,8g#,8g"
    ]
  },
  {
    "name": "Zelda Chest opening",
    "tracks": [
      "ZeldaChest1:b=122,o=7,d=8:16b4,16c#5,16d#5,16f5,16c5,16d5,16e5,16f#5,16c#5,16d#5,16f5,16g5,16d5,16e5,16f#5,16g#5,4p,a5,e5,f5,2f#5",
      "ZeldaChest2:b=122,o=7,d=8:4c#4,4d4,4d#4,4e4,4p,c5,c#5,d5,2d#5",
      "ZeldaChest3:b=122,o=7,d=8:16b3,16c#4,16d#4,16f4,16c4,16d4,16e4,16f#4,16c#4,16d#4,16f4,16g4,16d4,16e4,16f#4,16g#4,4p,d#5,a#5,g4,2g#4",
      "ZeldaChest4:b=122,o=7,d=8:16b4,16c#5,16d#5,16f5,16c5,16d5,16e5,16f#5,16c#5,16d#5,16f5,16g5,16d5,16e5,16f#5,16g#5,4p,f4,f#4,b5,2c6"
    ]
  },
  {
    "name": "Zelda Theme",
    "tracks": [
      "zelda1:d=4,o=5,b=80:a#,f.,16a#.,32p,16a#,16c6,16d6,16d#6,8f.6,2p,16p",
      "zelda2:d=4,o=5,b=80:d,16d,32p,16d,16c,32p,8d,16p,32d,32p,16d,16d#,16f,16g,8g#.,16p,8g#4,8d#4,g#4",
      "zelda3:d=4,o=5,b=80:8a#3,1p,16p,32a#,32p,16a#,16c6,16d6,16d#6,f6",
      "zelda4:d=4,o=5,b=80:8p,8f4,8a#4,8f4,8a#4,8f4,8a#4,8f4,8g#3,8d#4,2p"
    ]
  }
]<|MERGE_RESOLUTION|>--- conflicted
+++ resolved
@@ -192,7 +192,6 @@
     ]
   },
   {
-<<<<<<< HEAD
     "name": "Final Fantasy 7 - Victory Fanfare",
     "tracks": [
       "FF7Victory1:b=240,o=4,d=16:c5,p,c5,p,c5,p,4c5.,4g#.,4a#.,8c5,8p,8a#,1c5,8p",
@@ -208,7 +207,8 @@
       "FF8Laguna2:d=16,o=4,b=140:2c5,4c5.,b,a,2b,4b.,a,g,2a,4a.,f,a,2g,4g.,f,e,4f,4d.",
       "FF8Laguna3:d=16,o=5,b=140:2c6,4c6.,b,a,2b,4b.,a,g,2a,4a.,f,a,2g,4g.,f,e,4f,4d.",
       "FF8Laguna4:d=16,o=4,b=140:a,p,d5,p,c5,p,g,a,p,a,d5,p,c5,8p.,a,p,d5,p,c5,p,g,a,p,a,d5,p,c5,8p.,a,p,d5,p,c5,p,g,a,p,a,d5,p,c5,8p.,a,p,d5,p,c5,p,g,a,p,a,d5,p,c5,8p.,2c,8c"
-=======
+  },
+  {
     "name": "Fireflies - Owl City",
     "tracks": [
       "Fireflies1:d=8,o=5,b=180:a#3,a#4,d6,a#3,a#4,a#5,p,d#,d#4,a#,f,d#,f,a#,p,d#,g#3,c,a#,c,d#,d#4,g#3,p,a#,c,a#,c4,a#,d#,f,a#3,a#4,d6,d,f4,a#,p,d#,d#4,a#4,f,d#,g#,g,d#,a#4,g#3,c,d#4,g#3,a#4,p,d#4,c,g#3,c,a#4,c4,d#,f",
@@ -221,7 +221,6 @@
     "name": "Hit Em Up - 2Pac",
     "tracks": [
       "2pac_hit_em_up:d=4,o=5,b=200:a,8p,a,8g,a,p,a,c6,a,d6,8p,d6,8c6,d6,2p,8p,8d6,8d#6,e6,8p,e6,8d6,e6,p,c6,8b,8g,e,a.,a,8g,a"
->>>>>>> 9df2bde4
     ]
   },
   {
