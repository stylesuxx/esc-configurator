<<<<<<< HEAD
import BLHELI_EEPROM from './Blheli/eeprom';
import BLUEJAY_EEPROM from './Bluejay/eeprom';
import AM32_EEPROM from './AM32/eeprom';

import { LocalDataNotAvailableError } from '../utils/Errors';
=======
import {
  FileNotAvailableError,
  LocalDataNotAvailableError,
} from '../utils/Errors';
>>>>>>> 722841b0

class Source {
  constructor(name, versions, eeprom, pwm) {
    if(!name || !versions || !eeprom || !pwm) {
      throw new Error("Parameters required: name, versions, eeprom, pwm");
    }

    this.name = name;
    this.versions = versions;
    this.eeprom = eeprom;
    this.pwm = pwm;

    this.fetchJson = async (url) => {
      try {
        const response = await fetch(url);
        if(!response.ok) {
          throw new Error(response.statusText);
        }

        return response.json();
      } catch(e) {
        throw new Error(e);
      }
    };
  }

  buildDisplayName() {
    throw new Error("Method buildDisplayName not implemented");
  }

  getName() {
    return this.name;
  }

  getPwm() {
    return this.pwm;
  }

<<<<<<< HEAD
  async primeLocalStorage() {
    
  }

  /* Acquire Firmware Versions
   *
   * Try to fetch the remote first. If this does not work, for example because
   * the client is offline, fall back to the Layouts that are stored in the
   * local storage. If this also does not work, throw an error.
   */
  async getVersions() {
=======
  async getVersionsList() {
>>>>>>> 722841b0
    const localStorageKey = `${this.getName()}_versions`;

    try {
      const result = await this.fetchJson(this.versions);
      localStorage.setItem(localStorageKey, JSON.stringify(result));

      return result;
    } catch(e) {
      const content = localStorage.getItem(localStorageKey);

      if(content !== null) {
        return (JSON.parse(content));
      }
    }

    throw new LocalDataNotAvailableError();
  }

<<<<<<< HEAD
  /* Acquire ESC layouts
   *
   * Try to fetch the remote first. If this does not work, for example because
   * the client is offline, fall back to the Layouts that are stored in the
   * local storage. If this also does not work, throw an error.
   */
  async getEscs() {
    const localStorageKey = `${this.getName()}_escs`;

    try {
      const result = await this.fetchJson(this.escs);
      localStorage.setItem(localStorageKey, JSON.stringify(result));

      return result;
    } catch(e) {
      return this.getLocalEscs();
    }
  }

  getLocalEscs() {
    const localStorageKey = `${this.getName()}_escs`;
    const content = localStorage.getItem(localStorageKey);

    if(content !== null) {
      return (JSON.parse(content));
    }

    throw new LocalDataNotAvailableError();
  }

=======
>>>>>>> 722841b0
  getEeprom() {
    return this.eeprom;
  }
}

export default Source;<|MERGE_RESOLUTION|>--- conflicted
+++ resolved
@@ -1,15 +1,4 @@
-<<<<<<< HEAD
-import BLHELI_EEPROM from './Blheli/eeprom';
-import BLUEJAY_EEPROM from './Bluejay/eeprom';
-import AM32_EEPROM from './AM32/eeprom';
-
 import { LocalDataNotAvailableError } from '../utils/Errors';
-=======
-import {
-  FileNotAvailableError,
-  LocalDataNotAvailableError,
-} from '../utils/Errors';
->>>>>>> 722841b0
 
 class Source {
   constructor(name, versions, eeprom, pwm) {
@@ -48,21 +37,7 @@
     return this.pwm;
   }
 
-<<<<<<< HEAD
-  async primeLocalStorage() {
-    
-  }
-
-  /* Acquire Firmware Versions
-   *
-   * Try to fetch the remote first. If this does not work, for example because
-   * the client is offline, fall back to the Layouts that are stored in the
-   * local storage. If this also does not work, throw an error.
-   */
-  async getVersions() {
-=======
   async getVersionsList() {
->>>>>>> 722841b0
     const localStorageKey = `${this.getName()}_versions`;
 
     try {
@@ -81,39 +56,6 @@
     throw new LocalDataNotAvailableError();
   }
 
-<<<<<<< HEAD
-  /* Acquire ESC layouts
-   *
-   * Try to fetch the remote first. If this does not work, for example because
-   * the client is offline, fall back to the Layouts that are stored in the
-   * local storage. If this also does not work, throw an error.
-   */
-  async getEscs() {
-    const localStorageKey = `${this.getName()}_escs`;
-
-    try {
-      const result = await this.fetchJson(this.escs);
-      localStorage.setItem(localStorageKey, JSON.stringify(result));
-
-      return result;
-    } catch(e) {
-      return this.getLocalEscs();
-    }
-  }
-
-  getLocalEscs() {
-    const localStorageKey = `${this.getName()}_escs`;
-    const content = localStorage.getItem(localStorageKey);
-
-    if(content !== null) {
-      return (JSON.parse(content));
-    }
-
-    throw new LocalDataNotAvailableError();
-  }
-
-=======
->>>>>>> 722841b0
   getEeprom() {
     return this.eeprom;
   }
