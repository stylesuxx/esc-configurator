--- conflicted
+++ resolved
@@ -1,10 +1,6 @@
 import source from '../';
 
-<<<<<<< HEAD
-const eeprom = source.getEeprom();
-=======
-const SETTINGS_DESCRIPTIONS = config.getSettingsDescriptions();
->>>>>>> 8ac9b453
+const SETTINGS_DESCRIPTIONS = source.getSettingsDescriptions();
 
 describe('Bluejay', () => {
   it('should handle conditional visibility with general settings', () => {
