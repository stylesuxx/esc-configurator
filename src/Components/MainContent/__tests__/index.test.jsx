import React from 'react';
import {
  render,
  screen,
} from '@testing-library/react';

jest.mock('react-i18next', () => ({ useTranslation: () => ({ t: (key) => key }) }));

let onWriteSetup;
let onSettingsUpdate;
let onSingleMotorSpeed;
let onSingleFlash;
let onSelectFirmwareForAll;
let onSaveLog;
let onResetDefaultls;
let onReadEscs;
let onLocalSubmit;
let onIndividualSettingsUpdate;
let onFlashUrl;
let onCancelFirmwareSelection;
let onAllMotorSpeed;
let onOpenMelodyEditor;
let MainContent;

describe('MainContent', () => {
  beforeAll(async () => {
    /**
     * require component instead of import so that we can properly
     * pre-populate the local storage
     */
    MainContent = require('../').default;
  });

  beforeEach(() => {
    onWriteSetup = jest.fn();
    onSettingsUpdate = jest.fn();
    onSingleMotorSpeed = jest.fn();
    onSingleFlash = jest.fn();
    onSelectFirmwareForAll = jest.fn();
    onSaveLog = jest.fn();
    onResetDefaultls = jest.fn();
    onReadEscs = jest.fn();
    onLocalSubmit = jest.fn();
    onIndividualSettingsUpdate = jest.fn();
    onFlashUrl = jest.fn();
    onCancelFirmwareSelection = jest.fn();
    onAllMotorSpeed = jest.fn();
    onOpenMelodyEditor = jest.fn();
  });

  it('should display main content', () => {
    const actions = {
      isReading: false,
      isWriting: false,
      isSelecting: false,
      isFlashing: false,
    };

    const configs = {
      versions: {},
      escs: {},
      pwm: {},
    };

    render(
      <MainContent
        actions={actions}
        configs={configs}
        onAllMotorSpeed={onAllMotorSpeed}
        onCancelFirmwareSelection={onCancelFirmwareSelection}
        onFlashUrl={onFlashUrl}
        onIndividualSettingsUpdate={onIndividualSettingsUpdate}
        onLocalSubmit={onLocalSubmit}
        onOpenMelodyEditor={onOpenMelodyEditor}
        onReadEscs={onReadEscs}
        onResetDefaultls={onResetDefaultls}
        onSaveLog={onSaveLog}
        onSelectFirmwareForAll={onSelectFirmwareForAll}
        onSettingsUpdate={onSettingsUpdate}
        onSingleFlash={onSingleFlash}
        onSingleMotorSpeed={onSingleMotorSpeed}
        onWriteSetup={onWriteSetup}
      />
    );

    expect(screen.getByText(/homeWelcome/i)).toBeInTheDocument();
<<<<<<< HEAD
    expect(screen.getByText(/betaWarningTitle/i)).toBeInTheDocument();
    expect(screen.getByText(/betaWarningText/i)).toBeInTheDocument();
=======
    expect(screen.getByText(/betaWarningLine1/i)).toBeInTheDocument();
    expect(screen.getByText(/betaWarningLine2/i)).toBeInTheDocument();
>>>>>>> 6c03033e
    expect(screen.getByText(/homeDisclaimerHeader/i)).toBeInTheDocument();
    expect(screen.getByText(/homeDisclaimerTextLine1/i)).toBeInTheDocument();
    expect(screen.getByText(/homeDisclaimerTextLine2/i)).toBeInTheDocument();
    expect(screen.getByText(/homeAttributionHeader/i)).toBeInTheDocument();
    expect(screen.getByText(/homeAttributionText/i)).toBeInTheDocument();
    expect(screen.getByText(/homeExperimental/i)).toBeInTheDocument();
    expect(screen.getByText(/homeVersionInfo/i)).toBeInTheDocument();
    expect(screen.getByText(/blhelisTextLine1/i)).toBeInTheDocument();
    expect(screen.getByText(/blhelisTextLine2/i)).toBeInTheDocument();
    expect(screen.getByText(/bluejayTextLine1/i)).toBeInTheDocument();
    expect(screen.getByText(/bluejayTextLine2/i)).toBeInTheDocument();
    expect(screen.getByText(/blheli32ToAM32Line1/i)).toBeInTheDocument();
    expect(screen.getByText(/blheli32ToAM32Line2/i)).toBeInTheDocument();
    expect(screen.getByText(/homeDiscordHeader/i)).toBeInTheDocument();
    expect(screen.getByText(/homeDiscordText/i)).toBeInTheDocument();
    expect(screen.getByText(/homeChinaHeader/i)).toBeInTheDocument();
    expect(screen.getByText(/homeChinaText/i)).toBeInTheDocument();
    expect(screen.getByText(/homeContributionHeader/i)).toBeInTheDocument();
    expect(screen.getByText(/homeContributionText/i)).toBeInTheDocument();
    expect(screen.getByText(/homeContributionHeader/i)).toBeInTheDocument();
    expect(screen.getByText(/whatsNextHeader/i)).toBeInTheDocument();
    expect(screen.getByText(/whatsNextText/i)).toBeInTheDocument();
    expect(screen.getByText(/defaultChangelogTitle/i)).toBeInTheDocument();
    expect(screen.getByText(/defaultChangelogHead/i)).toBeInTheDocument();
  });

  it('should display with open port', () => {
    const onWriteSetup = jest.fn();
    const onSettingsUpdate = jest.fn();
    const onSingleMotorSpeed = jest.fn();
    const onSingleFlash = jest.fn();
    const onSelectFirmwareForAll = jest.fn();
    const onSaveLog = jest.fn();
    const onResetDefaultls = jest.fn();
    const onReadEscs = jest.fn();
    const onLocalSubmit = jest.fn();
    const onIndividualSettingsUpdate = jest.fn();
    const onFlashUrl = jest.fn();
    const onCancelFirmwareSelection = jest.fn();
    const onAllMotorSpeed = jest.fn();
    const onOpenMelodyEditor = jest.fn();

    const actions = {
      isReading: false,
      isWriting: false,
      isSelecting: false,
      isFlashing: false,
    };

    const configs = {
      versions: {},
      escs: {},
      pwm: {},
    };

    render(
      <MainContent
        actions={actions}
        configs={configs}
        onAllMotorSpeed={onAllMotorSpeed}
        onCancelFirmwareSelection={onCancelFirmwareSelection}
        onFlashUrl={onFlashUrl}
        onIndividualSettingsUpdate={onIndividualSettingsUpdate}
        onLocalSubmit={onLocalSubmit}
        onOpenMelodyEditor={onOpenMelodyEditor}
        onReadEscs={onReadEscs}
        onResetDefaultls={onResetDefaultls}
        onSaveLog={onSaveLog}
        onSelectFirmwareForAll={onSelectFirmwareForAll}
        onSettingsUpdate={onSettingsUpdate}
        onSingleFlash={onSingleFlash}
        onSingleMotorSpeed={onSingleMotorSpeed}
        onWriteSetup={onWriteSetup}
        open
      />
    );

    expect(screen.getByText(/notePropsOff/i)).toBeInTheDocument();
    expect(screen.getByText(/noteConnectPower/i)).toBeInTheDocument();
    expect(screen.getByText('motorControl')).toBeInTheDocument();
    expect(screen.getByText(/enableMotorControl/i)).toBeInTheDocument();
    expect(screen.getByText(/masterSpeed/i)).toBeInTheDocument();
    expect(screen.getByText("escButtonSaveLog")).toBeInTheDocument();
    expect(screen.getByText("escButtonClearLog")).toBeInTheDocument();
    expect(screen.getByText(/escButtonFlashAll/i)).toBeInTheDocument();
  });

  it('should display when selecting', () => {
    const actions = {
      isReading: false,
      isWriting: false,
      isSelecting: true,
      isFlashing: false,
    };

    const configs = {
      versions: {},
      escs: {},
      pwm: {},
    };

    render(
      <MainContent
        actions={actions}
        configs={configs}
        onAllMotorSpeed={onAllMotorSpeed}
        onCancelFirmwareSelection={onCancelFirmwareSelection}
        onFlashUrl={onFlashUrl}
        onIndividualSettingsUpdate={onIndividualSettingsUpdate}
        onLocalSubmit={onLocalSubmit}
        onOpenMelodyEditor={onOpenMelodyEditor}
        onReadEscs={onReadEscs}
        onResetDefaultls={onResetDefaultls}
        onSaveLog={onSaveLog}
        onSelectFirmwareForAll={onSelectFirmwareForAll}
        onSettingsUpdate={onSettingsUpdate}
        onSingleFlash={onSingleFlash}
        onSingleMotorSpeed={onSingleMotorSpeed}
        onWriteSetup={onWriteSetup}
        open
      />
    );

    expect(screen.getByText('forceFlashText')).toBeInTheDocument();
    expect(screen.getByText('migrateFlashText')).toBeInTheDocument();
    expect(screen.getByText('forceFlashText')).toBeInTheDocument();

    expect(screen.getByText('escButtonSelect')).toBeInTheDocument();
    expect(screen.getByText('escButtonSelectLocally')).toBeInTheDocument();
    expect(screen.getByText('buttonCancel')).toBeInTheDocument();

    expect(screen.getByRole('button', { name: 'selectFirmware selectFirmware' })).toBeInTheDocument();
    expect(screen.getByText('selectTarget')).toBeInTheDocument();
  });

  it('should display when flashing', () => {
    const actions = {
      isReading: false,
      isWriting: false,
      isSelecting: false,
      isFlashing: true,
    };

    const configs = {
      versions: {},
      escs: {},
      pwm: {},
    };

    render(
      <MainContent
        actions={actions}
        configs={configs}
        onAllMotorSpeed={onAllMotorSpeed}
        onCancelFirmwareSelection={onCancelFirmwareSelection}
        onFlashUrl={onFlashUrl}
        onIndividualSettingsUpdate={onIndividualSettingsUpdate}
        onLocalSubmit={onLocalSubmit}
        onOpenMelodyEditor={onOpenMelodyEditor}
        onReadEscs={onReadEscs}
        onResetDefaultls={onResetDefaultls}
        onSaveLog={onSaveLog}
        onSelectFirmwareForAll={onSelectFirmwareForAll}
        onSettingsUpdate={onSettingsUpdate}
        onSingleFlash={onSingleFlash}
        onSingleMotorSpeed={onSingleMotorSpeed}
        onWriteSetup={onWriteSetup}
        open
      />
    );

    expect(screen.getByText(/notePropsOff/i)).toBeInTheDocument();
    expect(screen.getByText(/noteConnectPower/i)).toBeInTheDocument();
    expect(screen.getByText('motorControl')).toBeInTheDocument();
    expect(screen.getByText(/enableMotorControl/i)).toBeInTheDocument();
    expect(screen.getByText(/masterSpeed/i)).toBeInTheDocument();
    expect(screen.getByText("escButtonSaveLog")).toBeInTheDocument();
    expect(screen.getByText("escButtonClearLog")).toBeInTheDocument();
    expect(screen.getByText(/escButtonFlashAll/i)).toBeInTheDocument();
  });

  it('should display when writing', () => {
    const actions = {
      isReading: false,
      isWriting: true,
      isSelecting: false,
      isFlashing: false,
    };

    const configs = {
      versions: {},
      escs: {},
      pwm: {},
    };

    const mspFeatures = { '3D': true };

    render(
      <MainContent
        actions={actions}
        configs={configs}
        mspFeatures={mspFeatures}
        onAllMotorSpeed={onAllMotorSpeed}
        onCancelFirmwareSelection={onCancelFirmwareSelection}
        onFlashUrl={onFlashUrl}
        onIndividualSettingsUpdate={onIndividualSettingsUpdate}
        onLocalSubmit={onLocalSubmit}
        onOpenMelodyEditor={onOpenMelodyEditor}
        onReadEscs={onReadEscs}
        onResetDefaultls={onResetDefaultls}
        onSaveLog={onSaveLog}
        onSelectFirmwareForAll={onSelectFirmwareForAll}
        onSettingsUpdate={onSettingsUpdate}
        onSingleFlash={onSingleFlash}
        onSingleMotorSpeed={onSingleMotorSpeed}
        onWriteSetup={onWriteSetup}
        open
      />
    );

    expect(screen.getByText(/notePropsOff/i)).toBeInTheDocument();
    expect(screen.getByText(/noteConnectPower/i)).toBeInTheDocument();
    expect(screen.getByText('motorControl')).toBeInTheDocument();
    expect(screen.getByText(/enableMotorControl/i)).toBeInTheDocument();
    expect(screen.getByText(/masterSpeed/i)).toBeInTheDocument();
    expect(screen.getByText("escButtonSaveLog")).toBeInTheDocument();
    expect(screen.getByText("escButtonClearLog")).toBeInTheDocument();
    expect(screen.getByText(/escButtonFlashAll/i)).toBeInTheDocument();
  });

  it('should display when reading', () => {
    const actions = {
      isReading: true,
      isWriting: false,
      isSelecting: false,
      isFlashing: false,
    };

    const configs = {
      versions: {},
      escs: {},
      pwm: {},
    };

    render(
      <MainContent
        actions={actions}
        configs={configs}
        onAllMotorSpeed={onAllMotorSpeed}
        onCancelFirmwareSelection={onCancelFirmwareSelection}
        onFlashUrl={onFlashUrl}
        onIndividualSettingsUpdate={onIndividualSettingsUpdate}
        onLocalSubmit={onLocalSubmit}
        onOpenMelodyEditor={onOpenMelodyEditor}
        onReadEscs={onReadEscs}
        onResetDefaultls={onResetDefaultls}
        onSaveLog={onSaveLog}
        onSelectFirmwareForAll={onSelectFirmwareForAll}
        onSettingsUpdate={onSettingsUpdate}
        onSingleFlash={onSingleFlash}
        onSingleMotorSpeed={onSingleMotorSpeed}
        onWriteSetup={onWriteSetup}
        open
      />
    );

<<<<<<< HEAD
    expect(screen.getByText('escButtonSaveLog')).toBeInTheDocument();
    expect(screen.getByText('escButtonFlashAll')).toBeInTheDocument();
=======
    expect(screen.getByText(/notePropsOff/i)).toBeInTheDocument();
    expect(screen.getByText(/noteConnectPower/i)).toBeInTheDocument();
    expect(screen.getByText("escButtonSaveLog")).toBeInTheDocument();
    expect(screen.getByText("escButtonClearLog")).toBeInTheDocument();
    expect(screen.getByText(/escButtonFlashAll/i)).toBeInTheDocument();
>>>>>>> 6c03033e
  });

  it('should display when reading with ESC', () => {
    const actions = {
      isReading: true,
      isWriting: false,
      isSelecting: false,
      isFlashing: false,
    };

    const settings = {
      LAYOUT_REVISION: 0,
      MAIN_REVISION: 1,
      SUB_REVISION: 2,
      NAME: 'NAME',
    };

    const configs = {
      versions: {},
      escs: {},
      pwm: {},
    };

    const escs = [
      {
        index: 0,
        meta: { available: true },
        settings: {
          LAYOUT_REVISION: 0,
          MODE: 0,
          STARTUP_BEEP: 0,
        },
        bootloaderRevision: 'bl 23',
        individualSettings: {
          LAYOUT_REVISION: 0,
          MAIN_REVISION: 1,
          SUB_REVISION: 200,
          NAME: 'FW Name',
          MOTOR_DIRECTION: 1,
          _PPM_MIN_THROTTLE: 125,
          STARTUP_BEEP: 1,
        },
        individualSettingsDescriptions: {
          base: [
            {
              name: 'MOTOR_DIRECTION',
              type: 'enum',
              label: 'escMotorDirection',
              options: [
                {
                  value: '1',
                  label: 'Normal',
                },
                {
                  value: '2',
                  label: 'Reversed',
                },
                {
                  value: '3',
                  label: 'Bidirectional',
                },
                {
                  value: '4',
                  label: 'Bidirectional Reversed',
                },
              ],
            },
            {
              name: '_PPM_MIN_THROTTLE',
              type: 'number',
              min: 1000,
              max: 1500,
              step: 4,
              label: 'escPPMMinThrottle',
              offset: 1000,
              factor: 4,
              suffix: ' μs',
            },
            {
              name: 'STARTUP_BEEP',
              type: 'bool',
              label: 'escStartupBeep',
            },
            {
              name: 'IVALID',
              type: 'IVALID',
              label: 'invalid',
            },
            {
              name: '_PPM_CENTER_THROTTLE',
              type: 'number',
              min: 1000,
              max: 2020,
              step: 4,
              label: 'escPPMCenterThrottle',
              offset: 1000,
              factor: 4,
              suffix: ' μs',
              visibleIf: (settings) => [3, 4].includes(settings.MOTOR_DIRECTION),
            },
          ],
        },
      },
    ];

    render(
      <MainContent
        actions={actions}
        configs={configs}
        escs={escs}
        onAllMotorSpeed={onAllMotorSpeed}
        onCancelFirmwareSelection={onCancelFirmwareSelection}
        onFlashUrl={onFlashUrl}
        onIndividualSettingsUpdate={onIndividualSettingsUpdate}
        onLocalSubmit={onLocalSubmit}
        onOpenMelodyEditor={onOpenMelodyEditor}
        onReadEscs={onReadEscs}
        onResetDefaultls={onResetDefaultls}
        onSaveLog={onSaveLog}
        onSelectFirmwareForAll={onSelectFirmwareForAll}
        onSettingsUpdate={onSettingsUpdate}
        onSingleFlash={onSingleFlash}
        onSingleMotorSpeed={onSingleMotorSpeed}
        onWriteSetup={onWriteSetup}
        open
        settings={settings}
      />
    );

<<<<<<< HEAD
    expect(screen.getByText('escButtonSaveLog')).toBeInTheDocument();
    expect(screen.getByText('escButtonFlashAll')).toBeInTheDocument();
=======
    expect(screen.getByText(/notePropsOff/i)).toBeInTheDocument();
    expect(screen.getByText(/noteConnectPower/i)).toBeInTheDocument();
    expect(screen.getByText("escButtonSaveLog")).toBeInTheDocument();
    expect(screen.getByText("escButtonClearLog")).toBeInTheDocument();
    expect(screen.getByText(/escButtonFlashAll/i)).toBeInTheDocument();
>>>>>>> 6c03033e
  });

  it('should display when writing with ESC', () => {
    const actions = {
      isReading: false,
      isWriting: true,
      isSelecting: false,
      isFlashing: false,
    };

    const configs = {
      versions: {},
      escs: {},
      pwm: {},
    };

    const escs = [
      {
        index: 0,
        meta: { available: true },
        settings: {
          MODE: 0,
          STARTUP_BEEP: 0,
        },
        bootloaderRevision: 'bl 23',
        individualSettings: {
          MAIN_REVISION: 1,
          SUB_REVISION: 200,
          NAME: 'FW Name',
          MOTOR_DIRECTION: 1,
          _PPM_MIN_THROTTLE: 125,
          STARTUP_BEEP: 1,
        },
        individualSettingsDescriptions: {
          base: [
            {
              name: 'MOTOR_DIRECTION',
              type: 'enum',
              label: 'escMotorDirection',
              options: [
                {
                  value: '1',
                  label: 'Normal',
                },
                {
                  value: '2',
                  label: 'Reversed',
                },
                {
                  value: '3',
                  label: 'Bidirectional',
                },
                {
                  value: '4',
                  label: 'Bidirectional Reversed',
                },
              ],
            },
            {
              name: '_PPM_MIN_THROTTLE',
              type: 'number',
              min: 1000,
              max: 1500,
              step: 4,
              label: 'escPPMMinThrottle',
              offset: 1000,
              factor: 4,
              suffix: ' μs',
            },
            {
              name: 'STARTUP_BEEP',
              type: 'bool',
              label: 'escStartupBeep',
            },
            {
              name: 'IVALID',
              type: 'IVALID',
              label: 'invalid',
            },
            {
              name: '_PPM_CENTER_THROTTLE',
              type: 'number',
              min: 1000,
              max: 2020,
              step: 4,
              label: 'escPPMCenterThrottle',
              offset: 1000,
              factor: 4,
              suffix: ' μs',
              visibleIf: (settings) => [3, 4].includes(settings.MOTOR_DIRECTION),
            },
          ],
        },
      },
    ];

    const settings = {
      LAYOUT_REVISION: 0,
      MAIN_REVISION: 1,
      SUB_REVISION: 2,
      NAME: 'NAME',
    };

    render(
      <MainContent
        actions={actions}
        configs={configs}
        escs={escs}
        onAllMotorSpeed={onAllMotorSpeed}
        onCancelFirmwareSelection={onCancelFirmwareSelection}
        onFlashUrl={onFlashUrl}
        onIndividualSettingsUpdate={onIndividualSettingsUpdate}
        onLocalSubmit={onLocalSubmit}
        onOpenMelodyEditor={onOpenMelodyEditor}
        onReadEscs={onReadEscs}
        onResetDefaultls={onResetDefaultls}
        onSaveLog={onSaveLog}
        onSelectFirmwareForAll={onSelectFirmwareForAll}
        onSettingsUpdate={onSettingsUpdate}
        onSingleFlash={onSingleFlash}
        onSingleMotorSpeed={onSingleMotorSpeed}
        onWriteSetup={onWriteSetup}
        open
        settings={settings}
      />
    );

    expect(screen.getByText(/notePropsOff/i)).toBeInTheDocument();
    expect(screen.getByText(/noteConnectPower/i)).toBeInTheDocument();
    expect(screen.getByText("escButtonSaveLog")).toBeInTheDocument();
    expect(screen.getByText("escButtonClearLog")).toBeInTheDocument();
    expect(screen.getByText(/escButtonFlashAll/i)).toBeInTheDocument();
  });

  it('should display when selecting with ESC', () => {
    const actions = {
      isReading: false,
      isWriting: false,
      isSelecting: true,
      isFlashing: false,
    };

    const configs = {
      versions: {},
      escs: {},
      pwm: {},
    };

    const escs = [
      {
        index: 0,
        meta: { available: true },
        settings: {
          MODE: 0,
          STARTUP_BEEP: 0,
        },
        bootloaderRevision: 'bl 23',
        individualSettings: {
          MAIN_REVISION: 1,
          SUB_REVISION: 200,
          NAME: 'FW Name',
          MOTOR_DIRECTION: 1,
          _PPM_MIN_THROTTLE: 125,
          STARTUP_BEEP: 1,
          STARTUP_MELODY: [],
        },
        individualSettingsDescriptions: {
          base: [
            {
              name: 'MOTOR_DIRECTION',
              type: 'enum',
              label: 'escMotorDirection',
              options: [
                {
                  value: '1',
                  label: 'Normal',
                },
                {
                  value: '2',
                  label: 'Reversed',
                },
                {
                  value: '3',
                  label: 'Bidirectional',
                },
                {
                  value: '4',
                  label: 'Bidirectional Reversed',
                },
              ],
            },
            {
              name: '_PPM_MIN_THROTTLE',
              type: 'number',
              min: 1000,
              max: 1500,
              step: 4,
              label: 'escPPMMinThrottle',
              offset: 1000,
              factor: 4,
              suffix: ' μs',
            },
            {
              name: 'STARTUP_BEEP',
              type: 'bool',
              label: 'escStartupBeep',
            },
            {
              name: 'IVALID',
              type: 'IVALID',
              label: 'invalid',
            },
            {
              name: '_PPM_CENTER_THROTTLE',
              type: 'number',
              min: 1000,
              max: 2020,
              step: 4,
              label: 'escPPMCenterThrottle',
              offset: 1000,
              factor: 4,
              suffix: ' μs',
              visibleIf: (settings) => [3, 4].includes(settings.MOTOR_DIRECTION),
            },
          ],
        },
      },
    ];

    render(
      <MainContent
        actions={actions}
        configs={configs}
        escs={escs}
        flashTargets={[0]}
        onAllMotorSpeed={onAllMotorSpeed}
        onCancelFirmwareSelection={onCancelFirmwareSelection}
        onFlashUrl={onFlashUrl}
        onIndividualSettingsUpdate={onIndividualSettingsUpdate}
        onLocalSubmit={onLocalSubmit}
        onOpenMelodyEditor={onOpenMelodyEditor}
        onReadEscs={onReadEscs}
        onResetDefaultls={onResetDefaultls}
        onSaveLog={onSaveLog}
        onSelectFirmwareForAll={onSelectFirmwareForAll}
        onSettingsUpdate={onSettingsUpdate}
        onSingleFlash={onSingleFlash}
        onSingleMotorSpeed={onSingleMotorSpeed}
        onWriteSetup={onWriteSetup}
        open
      />
    );

    expect(screen.getByText(/forceFlashText/i)).toBeInTheDocument();
    expect(screen.getByText(/migrateFlashText/i)).toBeInTheDocument();
    expect(screen.getByText(/forceFlashText/i)).toBeInTheDocument();
  });

  it('should display with fourWay active', () => {
    const actions = {
      isReading: false,
      isWriting: false,
      isSelecting: false,
      isFlashing: false,
    };

    const configs = {
      versions: {},
      escs: {},
      pwm: {},
    };

    render(
      <MainContent
        actions={actions}
        configs={configs}
        fourWay
        onAllMotorSpeed={onAllMotorSpeed}
        onCancelFirmwareSelection={onCancelFirmwareSelection}
        onFlashUrl={onFlashUrl}
        onIndividualSettingsUpdate={onIndividualSettingsUpdate}
        onLocalSubmit={onLocalSubmit}
        onOpenMelodyEditor={onOpenMelodyEditor}
        onReadEscs={onReadEscs}
        onResetDefaultls={onResetDefaultls}
        onSaveLog={onSaveLog}
        onSelectFirmwareForAll={onSelectFirmwareForAll}
        onSettingsUpdate={onSettingsUpdate}
        onSingleFlash={onSingleFlash}
        onSingleMotorSpeed={onSingleMotorSpeed}
        onWriteSetup={onWriteSetup}
        open
      />
    );

    expect(screen.getByText(/notePropsOff/i)).toBeInTheDocument();
    expect(screen.getByText(/noteConnectPower/i)).toBeInTheDocument();
    expect(screen.queryByText('motorControl')).not.toBeInTheDocument();
    expect(screen.getByText("escButtonSaveLog")).toBeInTheDocument();
    expect(screen.getByText("escButtonClearLog")).toBeInTheDocument();
    expect(screen.getByText(/escButtonFlashAll/i)).toBeInTheDocument();
  });

  it('should display warning when wrong dead-time detected', () => {
    const actions = {
      isReading: false,
      isWriting: false,
      isSelecting: true,
      isFlashing: false,
    };

    const settings = {
      LAYOUT_REVISION: 0,
      MAIN_REVISION: 1,
      SUB_REVISION: 2,
      NAME: 'NAME',
    };

    const configs = {
      versions: {},
      escs: {},
      pwm: {},
    };

    const escs = [
      {
        index: 0,
        make: 'make',
        actualMake: 'actualMake',
        meta: { available: true },
        settings: {
          LAYOUT_REVISION: 0,
          MODE: 0,
          STARTUP_BEEP: 0,
        },
        bootloaderRevision: 'bl 23',
        individualSettings: {
          LAYOUT_REVISION: 0,
          MAIN_REVISION: 1,
          SUB_REVISION: 200,
          NAME: 'FW Name',
          MOTOR_DIRECTION: 1,
          _PPM_MIN_THROTTLE: 125,
          STARTUP_BEEP: 1,
        },
        individualSettingsDescriptions: {
          base: [
            {
              name: 'MOTOR_DIRECTION',
              type: 'enum',
              label: 'escMotorDirection',
              options: [
                {
                  value: '1',
                  label: 'Normal',
                },
                {
                  value: '2',
                  label: 'Reversed',
                },
                {
                  value: '3',
                  label: 'Bidirectional',
                },
                {
                  value: '4',
                  label: 'Bidirectional Reversed',
                },
              ],
            },
            {
              name: '_PPM_MIN_THROTTLE',
              type: 'number',
              min: 1000,
              max: 1500,
              step: 4,
              label: 'escPPMMinThrottle',
              offset: 1000,
              factor: 4,
              suffix: ' μs',
            },
            {
              name: 'STARTUP_BEEP',
              type: 'bool',
              label: 'escStartupBeep',
            },
            {
              name: 'IVALID',
              type: 'IVALID',
              label: 'invalid',
            },
            {
              name: '_PPM_CENTER_THROTTLE',
              type: 'number',
              min: 1000,
              max: 2020,
              step: 4,
              label: 'escPPMCenterThrottle',
              offset: 1000,
              factor: 4,
              suffix: ' μs',
              visibleIf: (settings) => [3, 4].includes(settings.MOTOR_DIRECTION),
            },
          ],
        },
      },
    ];

    render(
      <MainContent
        actions={actions}
        configs={configs}
        escs={escs}
        flashTargets={[0]}
        onAllMotorSpeed={onAllMotorSpeed}
        onCancelFirmwareSelection={onCancelFirmwareSelection}
        onFlashUrl={onFlashUrl}
        onIndividualSettingsUpdate={onIndividualSettingsUpdate}
        onLocalSubmit={onLocalSubmit}
        onOpenMelodyEditor={onOpenMelodyEditor}
        onReadEscs={onReadEscs}
        onResetDefaultls={onResetDefaultls}
        onSaveLog={onSaveLog}
        onSelectFirmwareForAll={onSelectFirmwareForAll}
        onSettingsUpdate={onSettingsUpdate}
        onSingleFlash={onSingleFlash}
        onSingleMotorSpeed={onSingleMotorSpeed}
        onWriteSetup={onWriteSetup}
        open
        settings={settings}
      />
    );

    expect(screen.getByText(/mistaggedLine1/i)).toBeInTheDocument();
  });
});<|MERGE_RESOLUTION|>--- conflicted
+++ resolved
@@ -84,13 +84,8 @@
     );
 
     expect(screen.getByText(/homeWelcome/i)).toBeInTheDocument();
-<<<<<<< HEAD
-    expect(screen.getByText(/betaWarningTitle/i)).toBeInTheDocument();
-    expect(screen.getByText(/betaWarningText/i)).toBeInTheDocument();
-=======
     expect(screen.getByText(/betaWarningLine1/i)).toBeInTheDocument();
     expect(screen.getByText(/betaWarningLine2/i)).toBeInTheDocument();
->>>>>>> 6c03033e
     expect(screen.getByText(/homeDisclaimerHeader/i)).toBeInTheDocument();
     expect(screen.getByText(/homeDisclaimerTextLine1/i)).toBeInTheDocument();
     expect(screen.getByText(/homeDisclaimerTextLine2/i)).toBeInTheDocument();
@@ -168,8 +163,6 @@
       />
     );
 
-    expect(screen.getByText(/notePropsOff/i)).toBeInTheDocument();
-    expect(screen.getByText(/noteConnectPower/i)).toBeInTheDocument();
     expect(screen.getByText('motorControl')).toBeInTheDocument();
     expect(screen.getByText(/enableMotorControl/i)).toBeInTheDocument();
     expect(screen.getByText(/masterSpeed/i)).toBeInTheDocument();
@@ -223,7 +216,7 @@
     expect(screen.getByText('buttonCancel')).toBeInTheDocument();
 
     expect(screen.getByRole('button', { name: 'selectFirmware selectFirmware' })).toBeInTheDocument();
-    expect(screen.getByText('selectTarget')).toBeInTheDocument();
+    expect(screen.getByText('selectTarget (UNKNOWN)')).toBeInTheDocument();
   });
 
   it('should display when flashing', () => {
@@ -262,8 +255,6 @@
       />
     );
 
-    expect(screen.getByText(/notePropsOff/i)).toBeInTheDocument();
-    expect(screen.getByText(/noteConnectPower/i)).toBeInTheDocument();
     expect(screen.getByText('motorControl')).toBeInTheDocument();
     expect(screen.getByText(/enableMotorControl/i)).toBeInTheDocument();
     expect(screen.getByText(/masterSpeed/i)).toBeInTheDocument();
@@ -311,8 +302,6 @@
       />
     );
 
-    expect(screen.getByText(/notePropsOff/i)).toBeInTheDocument();
-    expect(screen.getByText(/noteConnectPower/i)).toBeInTheDocument();
     expect(screen.getByText('motorControl')).toBeInTheDocument();
     expect(screen.getByText(/enableMotorControl/i)).toBeInTheDocument();
     expect(screen.getByText(/masterSpeed/i)).toBeInTheDocument();
@@ -357,16 +346,9 @@
       />
     );
 
-<<<<<<< HEAD
-    expect(screen.getByText('escButtonSaveLog')).toBeInTheDocument();
-    expect(screen.getByText('escButtonFlashAll')).toBeInTheDocument();
-=======
-    expect(screen.getByText(/notePropsOff/i)).toBeInTheDocument();
-    expect(screen.getByText(/noteConnectPower/i)).toBeInTheDocument();
     expect(screen.getByText("escButtonSaveLog")).toBeInTheDocument();
     expect(screen.getByText("escButtonClearLog")).toBeInTheDocument();
     expect(screen.getByText(/escButtonFlashAll/i)).toBeInTheDocument();
->>>>>>> 6c03033e
   });
 
   it('should display when reading with ESC', () => {
@@ -496,16 +478,9 @@
       />
     );
 
-<<<<<<< HEAD
-    expect(screen.getByText('escButtonSaveLog')).toBeInTheDocument();
-    expect(screen.getByText('escButtonFlashAll')).toBeInTheDocument();
-=======
-    expect(screen.getByText(/notePropsOff/i)).toBeInTheDocument();
-    expect(screen.getByText(/noteConnectPower/i)).toBeInTheDocument();
     expect(screen.getByText("escButtonSaveLog")).toBeInTheDocument();
     expect(screen.getByText("escButtonClearLog")).toBeInTheDocument();
     expect(screen.getByText(/escButtonFlashAll/i)).toBeInTheDocument();
->>>>>>> 6c03033e
   });
 
   it('should display when writing with ESC', () => {
@@ -633,8 +608,6 @@
       />
     );
 
-    expect(screen.getByText(/notePropsOff/i)).toBeInTheDocument();
-    expect(screen.getByText(/noteConnectPower/i)).toBeInTheDocument();
     expect(screen.getByText("escButtonSaveLog")).toBeInTheDocument();
     expect(screen.getByText("escButtonClearLog")).toBeInTheDocument();
     expect(screen.getByText(/escButtonFlashAll/i)).toBeInTheDocument();
@@ -801,8 +774,6 @@
       />
     );
 
-    expect(screen.getByText(/notePropsOff/i)).toBeInTheDocument();
-    expect(screen.getByText(/noteConnectPower/i)).toBeInTheDocument();
     expect(screen.queryByText('motorControl')).not.toBeInTheDocument();
     expect(screen.getByText("escButtonSaveLog")).toBeInTheDocument();
     expect(screen.getByText("escButtonClearLog")).toBeInTheDocument();
