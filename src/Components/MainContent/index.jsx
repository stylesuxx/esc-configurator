--- conflicted
+++ resolved
@@ -11,43 +11,9 @@
 import FirmwareSelector from '../FirmwareSelector';
 import Changelog from '../../Components/Changelog';
 import MotorControl from '../../Components/MotorControl';
-import Warning from '../Warning';
 
 import './style.scss';
 
-<<<<<<< HEAD
-=======
-function WarningWrapper() {
-  const { t } = useTranslation('common');
-
-  return (
-    <div className="note">
-      <p>
-        <span>
-          <strong>
-            {t('note')}
-          </strong>
-        </span>
-
-        <ReactMarkdown components={{ p: 'span' }}>
-          {t('notePropsOff')}
-        </ReactMarkdown>
-
-        <br />
-
-        <span>
-          <strong>
-            {t('note')}
-          </strong>
-
-          {t('noteConnectPower')}
-        </span>
-      </p>
-    </div>
-  );
-}
-
->>>>>>> 6c03033e
 function MainContent({
   appSettings,
   open,
@@ -215,7 +181,6 @@
 
     return (
       <div id="content">
-<<<<<<< HEAD
         <Box sx={{ p: 2 }}>
           <FirmwareSelector
             configs={configs}
@@ -223,25 +188,10 @@
             onCancel={onCancelFirmwareSelection}
             onLocalSubmit={onLocalSubmit}
             onSubmit={onFlashUrl}
-            showWarning={esc ? true : false}
+            showUnstable={appSettings.unstableVersions.value}
             warning={warning}
           />
         </Box>
-=======
-        <div className="tab toolbar_fixed_bottom">
-          <div className="content_wrapper">
-            <FirmwareSelector
-              configs={configs}
-              esc={esc}
-              onCancel={onCancelFirmwareSelection}
-              onLocalSubmit={onLocalSubmit}
-              onSubmit={onFlashUrl}
-              showUnstable={appSettings.unstableVersions.value}
-              warning={warning}
-            />
-          </div>
-        </div>
->>>>>>> 6c03033e
       </div>
     );
   }
