import { useTranslation } from 'react-i18next';
import PropTypes from 'prop-types';
import React from 'react';

import AppBar from '@mui/material/AppBar';
import Box from '@mui/material/Box';
import ButtonGroup from '@mui/material/ButtonGroup';
import Grid from '@mui/material/Grid';

import GenericButton from './GenericButton';

function Buttonbar({
  onClearLog,
  onOpenMelodyEditor,
  onReadSetup,
  onWriteSetup,
  onSeletFirmwareForAll,
  onResetDefaults,
  onSaveLog,
  canRead,
  canWrite,
  canFlash,
  canResetDefaults,
  showMelodyEditor,
}) {
  const { t } = useTranslation('common');

  return (
    <Box
      sx={{
        width: '100%',
        position: 'fixed',
        bottom: '21px',
        background: '#EFEFEF',
        boxShadow: 'rgba(0, 0, 0, 0.25) 0 -3px 8px',
        borderTop: '1px solid #F9F9F9',
        zIndex: 10,
      }}
    >
      <Box
        className="mui-fixed"
        sx={{ p: 1 }}
      >
        <Grid
          container
          justifyContent="space-between"
          spacing={1}
        >
          <Grid
            item
            sx={{ display: { md: 'none' } }}
            xs={12}
          >
            {showMelodyEditor &&
              <GenericButton
                disabled={!canRead}
                fullWidth
                onClick={onOpenMelodyEditor}
                text={t('escButtonOpenMelodyEditor')}
              />}
          </Grid>

          <Grid item>
            <ButtonGroup>
              <GenericButton
                onClick={onSaveLog}
                text={t('escButtonSaveLog')}
              />

<<<<<<< HEAD
              <GenericButton
                disabled={!canResetDefaults}
                onClick={onResetDefaults}
                sx={{ display: { md: 'none' } }}
                text={t('resetDefaults')}
              />
            </ButtonGroup>
          </Grid>
=======
        <GenericButton
          onClick={onClearLog}
          text={t('escButtonClearLog')}
        />

        <div className="mobile-show">
          <GenericButton
            disabled={!canResetDefaults}
            onClick={onResetDefaults}
            text={t('resetDefaults')}
          />
        </div>
      </div>
>>>>>>> 6c03033e

          <Grid
            item
            md={6}
            xs={12}
          >
            <ButtonGroup fullWidth>
              {showMelodyEditor &&
                <GenericButton
                  disabled={!canRead}
                  fullWidth
                  onClick={onOpenMelodyEditor}
                  sx={{
                    display: {
                      xs: 'none',
                      sm: 'flex',
                    },
                  }}
                  text={t('escButtonOpenMelodyEditor')}
                />}

              <GenericButton
                disabled={!canResetDefaults}
                onClick={onResetDefaults}
                sx={{ display: { xs: 'none' } }}
                text={t('resetDefaults')}
              />

              <GenericButton
                disabled={!canFlash}
                fullWidth
                onClick={onSeletFirmwareForAll}
                text={t('escButtonFlashAll')}
              />

              <GenericButton
                disabled={!canWrite}
                fullWidth
                onClick={onWriteSetup}
                text={t('escButtonWrite')}
              />

              <GenericButton
                disabled={!canRead}
                fullWidth
                onClick={onReadSetup}
                text={t('escButtonRead')}
              />
            </ButtonGroup>
          </Grid>
        </Grid>
      </Box>
    </Box>
  );
}

Buttonbar.propTypes = {
  canFlash: PropTypes.bool.isRequired,
  canRead: PropTypes.bool.isRequired,
  canResetDefaults: PropTypes.bool.isRequired,
  canWrite: PropTypes.bool.isRequired,
  onClearLog: PropTypes.func.isRequired,
  onOpenMelodyEditor: PropTypes.func.isRequired,
  onReadSetup: PropTypes.func.isRequired,
  onResetDefaults: PropTypes.func.isRequired,
  onSaveLog: PropTypes.func.isRequired,
  onSeletFirmwareForAll: PropTypes.func.isRequired,
  onWriteSetup: PropTypes.func.isRequired,
  showMelodyEditor: PropTypes.bool.isRequired,
};

export default Buttonbar;<|MERGE_RESOLUTION|>--- conflicted
+++ resolved
@@ -2,7 +2,6 @@
 import PropTypes from 'prop-types';
 import React from 'react';
 
-import AppBar from '@mui/material/AppBar';
 import Box from '@mui/material/Box';
 import ButtonGroup from '@mui/material/ButtonGroup';
 import Grid from '@mui/material/Grid';
@@ -67,7 +66,11 @@
                 text={t('escButtonSaveLog')}
               />
 
-<<<<<<< HEAD
+              <GenericButton
+                onClick={onClearLog}
+                text={t('escButtonClearLog')}
+              />
+
               <GenericButton
                 disabled={!canResetDefaults}
                 onClick={onResetDefaults}
@@ -76,21 +79,6 @@
               />
             </ButtonGroup>
           </Grid>
-=======
-        <GenericButton
-          onClick={onClearLog}
-          text={t('escButtonClearLog')}
-        />
-
-        <div className="mobile-show">
-          <GenericButton
-            disabled={!canResetDefaults}
-            onClick={onResetDefaults}
-            text={t('resetDefaults')}
-          />
-        </div>
-      </div>
->>>>>>> 6c03033e
 
           <Grid
             item
