import React from 'react';
import {
  act,
  render,
  screen,
} from '@testing-library/react';

import StatusBar from '../';

jest.mock('react-i18next', () => ({ useTranslation: () => ({ t: (key) => key }) }));

describe('Statusbar', () => {
  it('should render without utilization callback', async () => {
    render(
      <StatusBar
        packetErrors={0}
        version="version"
      />
    );

    expect(screen.getByText(/statusbarPortUtilization/i)).toBeInTheDocument();
    expect(screen.getByText(/statusbarPacketError 0/i)).toBeInTheDocument();
    expect(screen.getByText('version')).toBeInTheDocument();

    await act(async ()=> {
      await new Promise((r) => {
        setTimeout(r, 1200);
      });
    });
    expect(screen.getByText(/statusbarPortUtilization D: 0% U: 0%/i)).toBeInTheDocument();
  });

  it('should render with utilization callback', async () => {
    let getUtilization = jest.fn(() => ({
      up: 10,
      down: 20,
    }));

    render(
      <StatusBar
        getUtilization={getUtilization}
        packetErrors={0}
        version="version"
      />
    );

    expect(screen.getByText(/statusbarPortUtilization/i)).toBeInTheDocument();
    expect(screen.getByText(/statusbarPacketError 0/i)).toBeInTheDocument();
    expect(screen.getByText('version')).toBeInTheDocument();

    await act(async ()=> {
      await new Promise((r) => {
        setTimeout(r, 1200);
      });
    });
<<<<<<< HEAD
    expect(screen.getByText(/statusbarPortUtilization D: 20% U: 10%/i)).toBeInTheDocument();
=======

    expect(getUtilization).toHaveBeenCalled();
    expect(screen.getByText('statusbarPortUtilization D: 20% U: 10%')).toBeInTheDocument();
>>>>>>> 6c03033e
  });
});<|MERGE_RESOLUTION|>--- conflicted
+++ resolved
@@ -53,12 +53,8 @@
         setTimeout(r, 1200);
       });
     });
-<<<<<<< HEAD
-    expect(screen.getByText(/statusbarPortUtilization D: 20% U: 10%/i)).toBeInTheDocument();
-=======
 
     expect(getUtilization).toHaveBeenCalled();
-    expect(screen.getByText('statusbarPortUtilization D: 20% U: 10%')).toBeInTheDocument();
->>>>>>> 6c03033e
+    expect(screen.getByText(/statusbarPortUtilization D: 20% U: 10%/i)).toBeInTheDocument();
   });
 });