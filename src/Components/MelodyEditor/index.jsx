--- conflicted
+++ resolved
@@ -32,7 +32,6 @@
   }, [name, onSave]);
 
   return (
-<<<<<<< HEAD
     <Grid
       alignItems="end"
       container
@@ -44,6 +43,7 @@
       >
         <Input
           aria-label="save-melody"
+          data-testid="save-melody-input"
           fullWidth
           name="save-melody-name"
           onChange={updateName}
@@ -57,21 +57,6 @@
         xs={2}
       >
         <Button
-=======
-    <div className="save-melody-wrapper">
-      <input
-        data-testid="save-melody-input"
-        name="save-melody-name"
-        onChange={updateName}
-        placeholder={t('common:melodyEditorName')}
-        type="text"
-        value={name}
-      />
-
-      <div className="default-btn">
-
-        <button
->>>>>>> 6c03033e
           disabled={name === ''}
           fullWidth
           onClick={handleSave}
@@ -398,42 +383,6 @@
     for(let i = 0; i < melodies.length; i += 1) {
       latestMelodies.current[i] = melody;
     }
-<<<<<<< HEAD
-  }
-
-  const melodyElements = currentMelodies.map((melody, index) => {
-    function handleAcceptMelody(accept) {
-      handleAccept(index, accept);
-    }
-
-    function handleUpdate(melody) {
-      handleMelodiesUpdate(index, melody);
-    }
-
-    return (
-      <Grid
-        item
-        key={index}
-        md={6}
-        xs={12}
-      >
-        <MelodyElement
-          accepted={acceptedMelodies[index] ? true : false}
-          disabled={writing}
-          dummy={dummy}
-          key={index}
-          label={`ESC ${index + 1}`}
-          melody={melody}
-          onAccept={handleAcceptMelody}
-          onPlay={handlePlay}
-          onStop={handleStop}
-          onUpdate={handleUpdate}
-          ref={references[index]}
-        />
-      </Grid>
-    );
-  });
-=======
   }, [melodies, latestMelodies]);
 
   const handleAddRef = useCallback((index, ref) => {
@@ -441,22 +390,28 @@
   }, [melodyElementReferences]);
 
   const melodyElements = currentMelodies.map((melody, index) => (
-    <IndexedMelodyElement
-      accepted={acceptedMelodies[index] ? true : false}
-      disabled={writing}
-      dummy={dummy}
-      index={index}
+    <Grid
+      item
       key={index}
-      label={`ESC ${index + 1}`}
-      melody={melody}
-      onAccept={handleAccept}
-      onAddRef={handleAddRef}
-      onPlay={handlePlay}
-      onStop={handleStop}
-      onUpdate={handleMelodiesUpdate}
-    />
+      md={6}
+      xs={12}
+    >
+      <IndexedMelodyElement
+        accepted={acceptedMelodies[index] ? true : false}
+        disabled={writing}
+        dummy={dummy}
+        index={index}
+        key={index}
+        label={`ESC ${index + 1}`}
+        melody={melody}
+        onAccept={handleAccept}
+        onAddRef={handleAddRef}
+        onPlay={handlePlay}
+        onStop={handleStop}
+        onUpdate={handleMelodiesUpdate}
+      />
+    </Grid>
   ));
->>>>>>> 6c03033e
 
   return (
     <Overlay
