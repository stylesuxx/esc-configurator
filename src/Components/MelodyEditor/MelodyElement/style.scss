--- conflicted
+++ resolved
@@ -10,54 +10,24 @@
     padding: 5px;
     display: flex;
 
-    .editor {
+    & > * {
       width: 100%;
+      height: 115px;
       font-family: monospace;
+      overflow-y: auto;
 
       mark {
         background: #FFCCCB;
       }
+    }
 
-      &.playing {
-        mark {
-          background: #CCFFCB;
-        }
-      }
+    &[disabled] {
+      color: #909090;
+    }
 
-<<<<<<< HEAD
-      textarea {
-        width: 100%;
-        resize: none;
-        border: 0px;
-
-        &[disabled] {
-          opacity: 0.75;
-=======
-    .editor-wrapper {
-      border: 1px solid silver;
-      padding: 5px;
-      display: flex;
-
-      & > * {
-        width: 100%;
-        height: 115px;
-        font-family: monospace;
-        overflow-y: auto;
-
-        mark {
-          background: #FFCCCB;
-        }
-      }
-
-      &[disabled] {
-        color: #909090;
-      }
-
-      &.playing {
-        mark {
-          background: #CCFFCB;
->>>>>>> 6c03033e
-        }
+    &.playing {
+      mark {
+        background: #CCFFCB;
       }
     }
   }
