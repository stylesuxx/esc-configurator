import { useTranslation } from 'react-i18next';
import PropTypes from 'prop-types';
import React, {
  useCallback,
  useState,
} from 'react';

import Box from '@mui/material/Box';
import Typography from '@mui/material/Typography';

import './style.scss';

function Log({ messages }) {
  const { t } = useTranslation('common');
  const [ expanded, setExpanded] = useState(false);

<<<<<<< HEAD
  const messageElements = messages.slice(0).reverse().
    map((message, index) => (
      <Typography
        key={index}
        variant="body2"
      >
=======
  const messageElements = messages.slice(0).reverse()
    .map((message, index) => (
      <div key={index}>
>>>>>>> 6c03033e
        {message}
      </Typography>
    ));

  const toggleExpanded = useCallback(() => {
    setExpanded(!expanded);
  }, [expanded]);

  return (
    <div
      className={expanded ? 'expanded' : ''}
      id="log"
    >
      <Box
        className="logswitch"
        sx={{
          p: 2,
          paddingTop: '4px',
          position: 'absolute',
          right: 0,
          zIndex: 1,
        }}
      >
        <Typography
          className="button"
          id="showlog"
          onClick={toggleExpanded}
          variant="body2"
        >
          {expanded ? t('hideLog') : t('showLog')}
        </Typography>
      </Box>

      <div id="scrollicon" />

      <Box
        className="wrapper"
        sx={{
          p: 2,
          paddingTop: '4px',
          paddingBottom: '4px',
        }}
      >
        {messageElements}
      </Box>
    </div>
  );
}

Log.propTypes = { messages: PropTypes.arrayOf(PropTypes.any).isRequired };

export default React.memo(Log);<|MERGE_RESOLUTION|>--- conflicted
+++ resolved
@@ -14,18 +14,12 @@
   const { t } = useTranslation('common');
   const [ expanded, setExpanded] = useState(false);
 
-<<<<<<< HEAD
-  const messageElements = messages.slice(0).reverse().
-    map((message, index) => (
+  const messageElements = messages.slice(0).reverse()
+    .map((message, index) => (
       <Typography
         key={index}
         variant="body2"
       >
-=======
-  const messageElements = messages.slice(0).reverse()
-    .map((message, index) => (
-      <div key={index}>
->>>>>>> 6c03033e
         {message}
       </Typography>
     ));
