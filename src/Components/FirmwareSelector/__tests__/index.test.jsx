--- conflicted
+++ resolved
@@ -57,11 +57,11 @@
     expect(screen.getByText('buttonCancel')).toBeInTheDocument();
 
     expect(screen.getByRole('button', { name: 'selectFirmware selectFirmware' })).toBeInTheDocument();
-    expect(screen.getByText('selectTarget')).toBeInTheDocument();
+    expect(screen.getByText('selectTarget (UNKNOWN)')).toBeInTheDocument();
   });
 
   it('should allow changing firmware options for BLHeli_S', async() => {
-    const json = `[{ "tag_name": "v0.10", "assets": [{}] }]`;
+    const json = `[{ "tag_name": "0.15 (Test)", "assets": [{}] }]`;
     global.caches = {
       open: jest.fn().mockImplementation(() =>
         new Promise((resolve) => {
@@ -115,59 +115,22 @@
     expect(screen.getByText(/selectFirmware/i)).toBeInTheDocument();
     expect(screen.getByText(/selectTarget/i)).toBeInTheDocument();
 
-    // Firmware selection
+    // Select Bluejay
     fireEvent.mouseDown(screen.getByRole('button', { name: 'selectFirmware BLHeli_S' }));
-
     let element = screen.getByRole('option', { name: 'Bluejay' });
     userEvent.click(element);
 
-    // Layout selection
-    fireEvent.mouseDown(screen.getByRole('button', { name: 'selectEsc S-H-90' }));
-
-    element = screen.getByRole('option', { 'name': 'S-H-50' });
+    // Layout selection not needed since it should be auto-detected
+
+    // Select a version
+    fireEvent.mouseDown(screen.getByRole('button', { name: 'selectVersion selectVersion' }));
+    element = screen.getByRole('option', { name: '0.15 (Test)' });
     userEvent.click(element);
 
-    // Version selection
-    fireEvent.mouseDown(screen.getByRole('button', { name: 'selectVersion selectVersion' }));
-
-    element = screen.getByRole('option', { 'name': '0.15 (Test)' });
+    // Select PWM frequency
+    fireEvent.mouseDown(screen.getByRole('button', { name: 'selectPwmFrequency selectPwmFrequency' }));
+    element = screen.getByRole('option', { name: '96' });
     userEvent.click(element);
-
-    // PWM selection
-    fireEvent.mouseDown(screen.getByRole('button', { name: 'selectPwmFrequency selectPwmFrequency' }));
-
-<<<<<<< HEAD
-    element = screen.getByRole('option', { 'name': '96' });
-    userEvent.click(element);
-=======
-    fireEvent.change(screen.getByRole(/combobox/i, { name: 'Firmware' }), {
-      target: {
-        value: 'Bluejay',
-        name: 'Firmware',
-      },
-    });
-
-    fireEvent.change(screen.getByRole(/combobox/i, { name: 'ESC' }), {
-      target: {
-        value: '#S_H_50#',
-        name: 'ESC',
-      },
-    });
-
-    fireEvent.change(screen.getByRole(/combobox/i, { name: 'Version' }), {
-      target: {
-        value: 'https://github.com/mathiasvr/bluejay/releases/download/v0.10/',
-        name: 'Version',
-      },
-    });
-
-    fireEvent.change(screen.getByRole(/combobox/i, { name: 'PWM Frequency' }), {
-      target: {
-        value: '96',
-        name: 'PWM Frequency',
-      },
-    });
->>>>>>> 6c03033e
 
     userEvent.click(screen.getByText('escButtonSelect'));
     expect(onSubmit).toHaveBeenCalled();
@@ -229,7 +192,7 @@
   });
 
   it('should allow changing firmware options for AM32', async() => {
-    const json = `[{ "tag_name": "v1.65", "assets": [{}] }]`;
+    const json = `[{ "tag_name": "v1.78", "assets": [{}] }]`;
     global.caches = {
       open: jest.fn().mockImplementation(() =>
         new Promise((resolve) => {
@@ -258,7 +221,7 @@
     const onCancel = jest.fn();
 
     const escMock = {
-      settings: { LAYOUT: "T-MOTOR 55A" },
+      settings: { LAYOUT: "IFlight_50A" },
       meta: { signature: 0x1F06 },
     };
 
@@ -269,6 +232,7 @@
         onCancel={onCancel}
         onLocalSubmit={onLocalSubmit}
         onSubmit={onSubmit}
+        showUnstable={false}
       />
     );
 
@@ -283,19 +247,10 @@
     expect(screen.getByText('selectFirmware')).toBeInTheDocument();
     expect(screen.getByText('selectTarget')).toBeInTheDocument();
 
-<<<<<<< HEAD
     fireEvent.mouseDown(screen.getByRole('button', { 'name': 'selectVersion selectVersion' }));
 
     const element = screen.getByRole('option', { 'name': '1.78' });
     userEvent.click(element);
-=======
-    fireEvent.change(screen.getByRole(/combobox/i, { name: 'Version' }), {
-      target: {
-        value: 'https://github.com/AlkaMotors/AM32-MultiRotor-ESC-firmware/releases/download/v1.65/',
-        name: 'Version',
-      },
-    });
->>>>>>> 6c03033e
 
     userEvent.click(screen.getByText('escButtonSelect'));
     expect(onSubmit).toHaveBeenCalled();
