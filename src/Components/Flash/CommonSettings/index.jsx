--- conflicted
+++ resolved
@@ -88,20 +88,7 @@
     const version = `${availableSettings.MAIN_REVISION}.${availableSettings.SUB_REVISION}`;
 
     let unsupportedText = (
-<<<<<<< HEAD
       <Typography>
-        <p
-          dangerouslySetInnerHTML={{
-            __html: t('common:versionUnsupported', {
-              version: version,
-              name: availableSettings.NAME,
-              layout: availableSettings.LAYOUT_REVISION,
-            }),
-          }}
-        />
-      </Typography>
-=======
-      <>
         <p>
           {t('common:versionUnsupportedLine1', {
             version: version,
@@ -113,21 +100,14 @@
         <ReactMarkdown>
           {t('common:versionUnsupportedLine2')}
         </ReactMarkdown>
-      </>
->>>>>>> 6c03033e
+      </Typography>
     );
 
     if (unsupportedNames.includes(availableSettings.NAME)) {
       unsupportedText = (
-<<<<<<< HEAD
         <Typography>
           {t('common:useDedicatedConfigurator', { name: availableSettings.NAME }) }
         </Typography>
-=======
-        <p>
-          { t('common:useDedicatedConfigurator', { name: availableSettings.NAME }) }
-        </p>
->>>>>>> 6c03033e
       );
     }
 
