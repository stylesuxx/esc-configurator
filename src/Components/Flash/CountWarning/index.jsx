--- conflicted
+++ resolved
@@ -14,18 +14,17 @@
   const lines = [1, 2, 3, 4, 5].map((index) => {
     const line = `escMissing${index}`;
     return (
-      <ReactMarkdown
-        components={{ p: 'li' }}
-        key={line}
-      >
-        {t(line)}
-      </ReactMarkdown>
+      <ListItem key={line}>
+        <ListItemText>
+          <ReactMarkdown components={{ p: 'span' }} >
+            {t(line)}
+          </ReactMarkdown>
+        </ListItemText>
+      </ListItem>
     );
   });
 
-
   return (
-<<<<<<< HEAD
     <MainCard
       title={t('escMissingHeader')}
     >
@@ -34,54 +33,15 @@
       </Typography>
 
       <List dense>
-        <ListItem>
-          <ListItemText
-            primary={<p dangerouslySetInnerHTML={{ __html: t('escMissing1') }} />}
-          />
-        </ListItem>
-
-        <ListItem>
-          <ListItemText
-            primary={<p dangerouslySetInnerHTML={{ __html: t('escMissing2') }} />}
-          />
-        </ListItem>
-
-        <ListItem>
-          <ListItemText
-            primary={<p dangerouslySetInnerHTML={{ __html: t('escMissing3') }} />}
-          />
-        </ListItem>
+        {lines}
       </List>
 
       <Typography>
-        <p
-          dangerouslySetInnerHTML={{ __html: t('escMissingHint') }}
-        />
-      </Typography>
-    </MainCard>
-=======
-    <div className="gui-box grey missing-esc">
-      <div className="gui-box-titlebar">
-        <div className="spacer-box-title">
-          {t('escMissingHeader')}
-        </div>
-      </div>
-
-      <div className="spacer-box">
-        <p>
-          {t('escMissingText')}
-        </p>
-
-        <ul>
-          {lines}
-        </ul>
-
         <ReactMarkdown>
           {t('escMissingHint')}
         </ReactMarkdown>
-      </div>
-    </div>
->>>>>>> 6c03033e
+      </Typography>
+    </MainCard>
   );
 }
 
