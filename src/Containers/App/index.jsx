--- conflicted
+++ resolved
@@ -1,22 +1,12 @@
+import { serial as serialPolyfill } from 'web-serial-polyfill';
 import React, { Component } from 'react';
 import dateFormat from 'dateformat';
 import TagManager from 'react-gtm-module';
 import i18next from 'i18next';
-<<<<<<< HEAD
-import { format as formatDate } from 'date-fns';
-import { serial as serialPolyfill } from 'web-serial-polyfill';
-
-import MainApp from '../../Components/App';
-
-import Serial from '../../utils/Serial';
 import Rtttl from 'bluejay-rtttl-parse';
-
-=======
-import { serial as serialPolyfill } from 'web-serial-polyfill';
 
 import MainApp from '../../Components/App';
 import Serial from '../../utils/Serial';
->>>>>>> 76a429f9
 import sources from '../../sources';
 import { getMasterSettings } from '../../utils/helpers/Settings';
 import { delay } from '../../utils/helpers/General';
@@ -39,22 +29,12 @@
     this.handlePacketErrors = this.handlePacketErrors.bind(this);
     this.handleSaveLog = this.handleSaveLog.bind(this);
     this.handleCookieAccept = this.handleCookieAccept.bind(this);
-<<<<<<< HEAD
-    this.handleLanguageSelection = this.handleLanguageSelection.bind(this);
-    this.handleChangePort = this.handleChangePort.bind(this);
-    this.handleCloseSettings = this.handleCloseSettings.bind(this);
-    this.handleCloseMelodyEditor = this.handleCloseMelodyEditor.bind(this);
-    this.handleOpenMelodyEditor = this.handleOpenMelodyEditor.bind(this);
-    this.handleOpenSettings = this.handleOpenSettings.bind(this);
-    this.handleUpdateSettings = this.handleUpdateSettings.bind(this);
     this.handleAllMotorSpeed = this.handleAllMotorSpeed.bind(this);
     this.handleSingleMotorSpeed = this.handleSingleMotorSpeed.bind(this);
+
+    this.handleOpenMelodyEditor = this.handleOpenMelodyEditor.bind(this);
+    this.handleCloseMelodyEditor = this.handleCloseMelodyEditor.bind(this);
     this.handleMelodySave = this.handleMelodySave.bind(this);
-    this.updateLog = this.updateLog.bind(this);
-=======
-    this.handleAllMotorSpeed = this.handleAllMotorSpeed.bind(this);
-    this.handleSingleMotorSpeed = this.handleSingleMotorSpeed.bind(this);
->>>>>>> 76a429f9
 
     this.state = {
       appSettings: {
@@ -106,27 +86,13 @@
         isFlashing: false,
       },
       language: 'en',
-<<<<<<< HEAD
-      showSettings: false,
-      showMelodyEditor: false,
-      appSettings: {
-        directInput: {
-          type: 'boolean',
-          value: false,
-        },
-        printLogs: {
-          type: 'boolean',
-          value: false,
-        },
-      },
       escMelodies: [
         "LeaveHerAlone:d=8,o=5,b=100:4g#6,4c#6,c6,c#6,d#6,4c#.6,p,b,b,d#6,f#6,4e.6,p,b,f#6,g#6,f#6,4e.6,p,g#6,f#6,e6,c#6,c6,4g#6,4c#6,c6,c#6,d#6,16e6,16d#6,4c#6,p,16b,16b,b,d#6,f#6,4a6,4g#6,4f#6,e6,p,e6,4g#6,4g#6,f#6,e6,4c#6",
         "Melody:o=3,b=900,d=4:32c2#.,32d5#.,32c2#.,32d5#.,32c2#.,32d5#.,32c2#.,32d5#.,32c2#.,32d5#.,32c2#.,32d5#.,32c2#.,32d5#.,32c2#.,32d5#.,32c2#.,32d5#.,32c2#.,32d5#.,32c2#.,32d5#.,32c2#.,32d5#.,32c2#.,32d5#.,32c2#.,32d5#.,32c2#.,32d5#.,32c2#.,32d5#.,32c2#.,32d5#.,32c2#.,32d5#.,32c2#.,32d5#.,32c2#.,32d5#.,32c2#.,32d5#.,32c2#.,32d5#.,32c2#.,32d5#.,32c2#.,32d5#.,32c2#.,32d5#.,32c2#.,32d5#.,32c2#.,32d5#.,32c2#.,32d5#.,32c2#.,32d5#.,32c2#.,32d5#.,32c2#.,32d5#.,32c2#.,32d5#.",
         "YouKnowIt:d=4,o=5,b=125:32p,2a#,2f,p,8a#,8c6,8d6,8d#6,2f6,2p,f6,f6,8f#6,8g#6,2a#6,2p,a#6,8a#6,8p,8g#6,8f#6,g#6,8f#6,2f6,2p,2f6,d#6,8d#6,8f6,2f#6,2p,f6,d#6,c#6,8c#6,8d#6,2f6,2p,d#6,c#6,c6,8c6,8d6,2e6,2p,2g6,1f6",
         "GuessIt:d=4,o=5,b=125:32p,16g#,16g#,16g#,16g#,8g#,8a#,8g#,f,16c#,16d#,16c#,8d#,8d#,8c#,2f,8g#,8g#,8g#,8a#,8g#,f,c#6,8c#6,8c6,8g#,8a#,16c6,16a#,g#",
       ],
-=======
->>>>>>> 76a429f9
+      showMelodyEditor: false,
     };
   }
 
@@ -883,17 +849,6 @@
     this.setSerial({
       fourWay: false,
       open: false,
-<<<<<<< HEAD
-      settings: {},
-      escs: [],
-      actions: {
-        isReading: false,
-        isWriting: false,
-        isSelecting: false,
-        isFlashing: false,
-      },
-      serial,
-=======
     });
 
     this.setEscs({ individual: [] });
@@ -903,7 +858,6 @@
       isWriting: false,
       isSelecting: false,
       isFlashing: false,
->>>>>>> 76a429f9
     });
   }
 
@@ -950,20 +904,20 @@
     this.setState({ appSettings });
   }
 
-<<<<<<< HEAD
   handleMelodySave(melodies) {
     const { escs } = this.state;
+    const newEscs = Object.assign({}, escs);
     const converted = melodies.map((melody) => Rtttl.toBluejayStartupMelody(melody));
     for(let i = 0; i < converted.length; i += 1) {
-      escs[i].individualSettings.STARTUP_MELODY = converted[i].data;
-    }
-    this.setState({ escs });
+      newEscs.individual[i].individualSettings.STARTUP_MELODY = converted[i].data;
+    }
+    this.setEscs(newEscs);
     this.handleWriteSetup();
   }
 
   handleOpenMelodyEditor() {
     const { escs } = this.state;
-    const escMelodies = escs.map((esc) => {
+    const escMelodies = escs.individual.map((esc) => {
       const melody = esc.individualSettings.STARTUP_MELODY;
       return Rtttl.fromBluejayStartupMelody(melody);
     });
@@ -978,10 +932,7 @@
     this.setState({ showMelodyEditor: false });
   }
 
-  handleUpdateSettings(name, value) {
-=======
   handleAppSettingsUpdate(name, value) {
->>>>>>> 76a429f9
     const { appSettings } = this.state;
 
     appSettings.settings[name].value = value;
@@ -1015,34 +966,7 @@
           show: appSettings.show,
         }}
         configs={configs}
-<<<<<<< HEAD
-        connected={connected}
         escMelodies={escMelodies}
-        escs={escs}
-        flashTargets={flashTargets}
-        fourWay={serial.fourWay}
-        hasPort={serial.connected}
-        hasSerial={hasSerial}
-        language={language}
-        languages={this.languages}
-        onAllMotorSpeed={this.handleAllMotorSpeed}
-        onCancelFirmwareSelection={this.handleCancelFirmwareSelection}
-        onChangePort={this.handleChangePort}
-        onClose={this.handleCloseSettings}
-        onCloseMelodyEditor={this.handleCloseMelodyEditor}
-        onConnect={this.handleConnect}
-        onCookieAccept={this.handleCookieAccept}
-        onDisconnect={this.handleDisconnect}
-        onFlashUrl={this.handleFlashUrl}
-        onIndividualSettingsUpdate={this.handleIndividualSettingsUpdate}
-        onLanguageSelection={this.handleLanguageSelection}
-        onLocalSubmit={this.handleLocalSubmit}
-        onMelodySave={this.handleMelodySave}
-        onOpenMelodyEditor={this.handleOpenMelodyEditor}
-        onOpenSettings={this.handleOpenSettings}
-        onReadEscs={this.handleReadEscs}
-        onResetDefaultls={this.handleResetDefaultls}
-=======
         escs={{
           actions: this.escsActions,
           ...escs,
@@ -1053,31 +977,19 @@
           available: this.languages,
         }}
         onAllMotorSpeed={this.handleAllMotorSpeed}
+        onCloseMelodyEditor={this.handleCloseMelodyEditor}
         onCookieAccept={this.handleCookieAccept}
->>>>>>> 76a429f9
+        onMelodySave={this.handleMelodySave}
+        onOpenMelodyEditor={this.handleOpenMelodyEditor}
         onSaveLog={this.handleSaveLog}
         onSingleMotorSpeed={this.handleSingleMotorSpeed}
-<<<<<<< HEAD
-        onUpdate={this.handleUpdateSettings}
-        onWriteSetup={this.handleWriteSetup}
-        open={open}
-        packetErrors={packetErrors}
-        portNames={serial.portNames}
-        progress={progress}
-        serial={this.serial || undefined}
-        serialLog={serialLog}
-        settings={settings}
-        showMelodyEditor={showMelodyEditor}
-        showSettings={showSettings}
-        version={version}
-=======
         serial={{
           actions: this.serialActions,
           port: this.serial,
           ...serial,
         }}
+        showMelodyEditor={showMelodyEditor}
         stats={stats}
->>>>>>> 76a429f9
       />
     );
   }
