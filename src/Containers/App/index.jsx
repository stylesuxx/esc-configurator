--- conflicted
+++ resolved
@@ -3,22 +3,9 @@
 import TagManager from 'react-gtm-module';
 import i18next from 'i18next';
 import { format as formatDate } from 'date-fns';
+import { serial as serialPolyfill } from 'web-serial-polyfill';
 
 import MainApp from '../../Components/App';
-
-<<<<<<< HEAD
-import changelogEntries from '../../changelog.json';
-
-import PortPicker from '../../Components/PortPicker';
-import Log from '../../Components/Log';
-import Statusbar from '../../Components/Statusbar';
-import CookieConsent from '../../Components/CookieConsent';
-import MainContent from '../../Components/MainContent';
-import AppSettings from '../../Components/AppSettings';
-import MelodyEditor from '../../Components/MelodyEditor';
-=======
-import { serial as serialPolyfill } from 'web-serial-polyfill';
->>>>>>> 299e5cd3
 
 import Serial from '../../utils/Serial';
 import Rtttl from 'bluejay-rtttl-parse';
@@ -69,11 +56,8 @@
     this.handleUpdateSettings = this.handleUpdateSettings.bind(this);
     this.handleAllMotorSpeed = this.handleAllMotorSpeed.bind(this);
     this.handleSingleMotorSpeed = this.handleSingleMotorSpeed.bind(this);
-<<<<<<< HEAD
     this.handleMelodySave = this.handleMelodySave.bind(this);
-=======
     this.updateLog = this.updateLog.bind(this);
->>>>>>> 299e5cd3
 
     this.state = {
       checked: false,
@@ -123,7 +107,7 @@
         "LeaveHerAlone:d=8,o=5,b=100:4g#6,4c#6,c6,c#6,d#6,4c#.6,p,b,b,d#6,f#6,4e.6,p,b,f#6,g#6,f#6,4e.6,p,g#6,f#6,e6,c#6,c6,4g#6,4c#6,c6,c#6,d#6,16e6,16d#6,4c#6,p,16b,16b,b,d#6,f#6,4a6,4g#6,4f#6,e6,p,e6,4g#6,4g#6,f#6,e6,4c#6",
         "Melody:o=3,b=900,d=4:32c2#.,32d5#.,32c2#.,32d5#.,32c2#.,32d5#.,32c2#.,32d5#.,32c2#.,32d5#.,32c2#.,32d5#.,32c2#.,32d5#.,32c2#.,32d5#.,32c2#.,32d5#.,32c2#.,32d5#.,32c2#.,32d5#.,32c2#.,32d5#.,32c2#.,32d5#.,32c2#.,32d5#.,32c2#.,32d5#.,32c2#.,32d5#.,32c2#.,32d5#.,32c2#.,32d5#.,32c2#.,32d5#.,32c2#.,32d5#.,32c2#.,32d5#.,32c2#.,32d5#.,32c2#.,32d5#.,32c2#.,32d5#.,32c2#.,32d5#.,32c2#.,32d5#.,32c2#.,32d5#.,32c2#.,32d5#.,32c2#.,32d5#.,32c2#.,32d5#.,32c2#.,32d5#.,32c2#.,32d5#.",
         "YouKnowIt:d=4,o=5,b=125:32p,2a#,2f,p,8a#,8c6,8d6,8d#6,2f6,2p,f6,f6,8f#6,8g#6,2a#6,2p,a#6,8a#6,8p,8g#6,8f#6,g#6,8f#6,2f6,2p,2f6,d#6,8d#6,8f6,2f#6,2p,f6,d#6,c#6,8c#6,8d#6,2f6,2p,d#6,c#6,c6,8c6,8d6,2e6,2p,2g6,1f6",
-        "GuessIt:d=4,o=5,b=125:32p,16g#,16g#,16g#,16g#,8g#,8a#,8g#,f,16c#,16d#,16c#,8d#,8d#,8c#,2f,8g#,8g#,8g#,8a#,8g#,f,c#6,8c#6,8c6,8g#,8a#,16c6,16a#,g#"
+        "GuessIt:d=4,o=5,b=125:32p,16g#,16g#,16g#,16g#,8g#,8a#,8g#,f,16c#,16d#,16c#,8d#,8d#,8c#,2f,8g#,8g#,8g#,8a#,8g#,f,c#6,8c#6,8c6,8g#,8a#,16c6,16a#,g#",
       ],
     };
   }
@@ -896,7 +880,7 @@
     const { escs } = this.state;
     const converted = melodies.map((melody) => Rtttl.toBluejayStartupMelody(melody));
     for(let i = 0; i < converted.length; i += 1) {
-      escs[i].individualSettings.STARTUP_MELODY = converted[i].startupMelodyData;
+      escs[i].individualSettings.STARTUP_MELODY = converted[i].data;
     }
     this.setState({ escs });
     this.handleWriteSetup();
@@ -911,7 +895,7 @@
 
     this.setState({
       escMelodies,
-      showMelodyEditor: true
+      showMelodyEditor: true,
     });
   }
 
@@ -954,117 +938,12 @@
     }
 
     return (
-<<<<<<< HEAD
-      <div className="App">
-        <div id="main-wrapper">
-          <div className="header-wrapper">
-            <div className="headerbar">
-              <div id="logo" />
-
-              <PortPicker
-                hasPort={serial.connected}
-                hasSerial={hasSerial}
-                onChangePort={this.handleChangePort}
-                onConnect={this.handleConnect}
-                onDisconnect={this.handleDisconnect}
-                onSetBaudRate={this.handleSetBaudRate}
-                onSetPort={this.handleSetPort}
-                open={open}
-                ports={portNames}
-              />
-
-              <div className="language-select ">
-                <div className="dropdown dropdown-dark">
-                  <select
-                    className="dropdown-select"
-                    defaultValue={language}
-                    onChange={this.handleLanguageSelection}
-                  >
-                    {languageElements}
-                  </select>
-                </div>
-
-                <div className="button-dark">
-                  <button
-                    onClick={this.handleOpenSettings}
-                    type="button"
-                  >
-                    Settings
-                  </button>
-                </div>
-
-              </div>
-            </div>
-
-            <div className="clear-both" />
-
-            <Log
-              messages={serialLog}
-            />
-          </div>
-
-          <MainContent
-            actions={actions}
-            appSettings={appSettings}
-            changelogEntries={changelogEntries}
-            configs={configs}
-            connected={connected}
-            escs={escs}
-            flashTargets={flashTargets}
-            fourWay={serial.fourWay}
-            onAllMotorSpeed={this.handleAllMotorSpeed}
-            onCancelFirmwareSelection={this.handleCancelFirmwareSelection}
-            onFlashUrl={this.handleFlashUrl}
-            onIndividualSettingsUpdate={this.handleIndividualSettingsUpdate}
-            onLocalSubmit={this.handleLocalSubmit}
-            onOpenMelodyEditor={this.handleOpenMelodyEditor}
-            onReadEscs={this.handleReadEscs}
-            onResetDefaultls={this.handleResetDefaultls}
-            onSaveLog={this.handleSaveLog}
-            onSelectFirmwareForAll={this.handleSelectFirmwareForAll}
-            onSettingsUpdate={this.handleSettingsUpdate}
-            onSingleFlash={this.handleSingleFlash}
-            onSingleMotorSpeed={this.handleSingleMotorSpeed}
-            onWriteSetup={this.handleWriteSetup}
-            open={open}
-            progress={progress}
-            settings={settings}
-          />
-
-          <Statusbar
-            getUtilization={this.serial ? this.serial.getUtilization : null}
-            packetErrors={packetErrors}
-            version={version}
-          />
-        </div>
-
-        <CookieConsent
-          onCookieAccept={this.handleCookieAccept}
-        />
-
-        {showSettings &&
-          <AppSettings
-            onClose={this.handleCloseSettings}
-            onUpdate={this.handleUpdateSettings}
-            settings={appSettings}
-          />}
-
-        {showMelodyEditor &&
-          <MelodyEditor
-            melodies={escMelodies}
-            onClose={this.handleCloseMelodyEditor}
-            onSave={this.handleMelodySave}
-            writing={actions.isWriting}
-          />}
-
-        <ToastContainer />
-      </div>
-=======
       <MainApp
         actions={actions}
         appSettings={appSettings}
         configs={configs}
         connected={connected}
+        escMelodies={escMelodies}
         escs={escs}
         flashTargets={flashTargets}
         fourWay={serial.fourWay}
@@ -1076,6 +955,7 @@
         onCancelFirmwareSelection={this.handleCancelFirmwareSelection}
         onChangePort={this.handleChangePort}
         onClose={this.handleCloseSettings}
+        onCloseMelodyEditor={this.handleCloseMelodyEditor}
         onConnect={this.handleConnect}
         onCookieAccept={this.handleCookieAccept}
         onDisconnect={this.handleDisconnect}
@@ -1083,6 +963,8 @@
         onIndividualSettingsUpdate={this.handleIndividualSettingsUpdate}
         onLanguageSelection={this.handleLanguageSelection}
         onLocalSubmit={this.handleLocalSubmit}
+        onMelodySave={this.handleMelodySave}
+        onOpenMelodyEditor={this.handleOpenMelodyEditor}
         onOpenSettings={this.handleOpenSettings}
         onReadEscs={this.handleReadEscs}
         onResetDefaultls={this.handleResetDefaultls}
@@ -1102,10 +984,10 @@
         serial={this.serial || undefined}
         serialLog={serialLog}
         settings={settings}
+        showMelodyEditor={showMelodyEditor}
         showSettings={showSettings}
         version={version}
       />
->>>>>>> 299e5cd3
     );
   }
 }
