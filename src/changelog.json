--- conflicted
+++ resolved
@@ -1,14 +1,11 @@
 [
   {
-<<<<<<< HEAD
     "title": "Unreleased - MUI",
     "items": [
       "Enhancement: Refactoring to use MUI components"
     ]
   },
   {
-    "title": "Unreleased - develop",
-=======
     "title": "0.24.0",
     "items": [
       "Translation: Add polish translation"
@@ -22,7 +19,6 @@
   },
   {
     "title": "0.23.0",
->>>>>>> 14dde03f
     "items": [
       "Enhancement: Upload coverage reports to codecov with github workflows",
       "Enhancement: More melodies",
