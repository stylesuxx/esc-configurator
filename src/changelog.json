--- conflicted
+++ resolved
@@ -2,11 +2,8 @@
   {
     "title": "Unreleased",
     "items": [
-<<<<<<< HEAD
-      "Chore: Update Bluejay source to fetch files from new organisation"
-=======
+      "Chore: Update Bluejay source to fetch files from new organisation",
       "Enhancement: More melodies"
->>>>>>> ae4dcef2
     ]
   },
   {
