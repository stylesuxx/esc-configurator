[
  {
    "title": "Unreleased",
    "items": [
      "Enhancement: Upload coverage reports to codecov with github workflows",
<<<<<<< HEAD
=======
      "Chore: Improved linting warnings and rules",
>>>>>>> 15e38e6a
      "Chore: Improved code coverage",
      "Chore: Code cleanup"
    ]
  },
  {
    "title": "0.22.0",
    "items": [
      "Enhancement: Detect BLHeli_M and recommend to use dedicated configurator",
      "Enhancement: Properly handle empty melody",
      "Enhancement: More melodies",
      "Enhancement: Allow logs to be cleared manually and after saving the log",
      "Enhancement: Show warning if non AM32 ARM firmware has been detected - it then is very likely BLHeli_32",
      "Enhancement: Log detected browser, version and OS",
      "Enhancement: Detect Brave browser and show incompatibility message",
      "Enhancement: Fetch available firmware versions from Github API (Bluejay and AM32)",
      "Enhancement: Allow to set colors on certain ESCs with configurable LEDs",
      "Enhancement: Allow older firmware versions to be blacklisted when fetching from Github",
      "Update: Add settings layout for Bluejay v0.16",
      "Update: Dependency updates"
    ]
  },
  {
    "title": "0.21.0",
    "items": [
      "Update: Add settings layout for Bluejay v0.15",
      "Enhancement: Add braking setting to Bluejay",
      "Enhancement: Use locally maintained source list for BLHeli_S versions in order to support 'new' layouts"
    ]
  },
  {
    "title": "0.20.1",
    "items": [
      "Enhancement: Use CORS proxy with all requests"
    ]
  },
  {
    "title": "0.20.0",
    "items": [
      "Update: Add AM32 v1.78",
      "Update: Changed cors proxy URL",
      "Added more melodies"
    ]
  },
  {
    "title": "0.19.1",
    "items": [
      "Bugfix: Fix travis builds by installing python before installing node dependencies"
    ]
  },
  {
    "title": "0.19.0",
    "items": [
      "Enhancement: Enable melodies for AM32",
      "Enhancement: Pre-select current ESC firmware when flashing",
      "Enhancement: Cache firmware versions and layouts - do not store them in the app",
      "Enhancement: Disable connect/disconnect button when app not idle",
      "Enhancement: Added more melodies",
      "Wording: Normalized ESCs and BLHeli_S",
      "Bugfix: Fixed min/max properties with slider",
      "Bugfix: Dump the proper ESC instead of defaulting to the last one",
      "Bugfix: Update the proper ESC after flashing a single ESC",
      "Refactor: Removed firmware and ESC files - use the ones from the corresponding repository instead",
      "Refactor: Overlay component",
      "Refactor: Simplified firmware sources",
      "Chore: Bluejay settings cleanup",
      "Chore: Removed old Bluejay versions",
      "Chore: Updated codecov dependency",
      "Chore: Improve tests"
    ]
  },
  {
    "title": "0.18.0",
    "items": [
      "Translation: Added traditional chinese translation",
      "Attempt to detect JESC and do not allow settings to be changed",
      "Enhancement: Improve display of unsupported firmware/version",
      "Bugfix: Improve detection of wrong dead-time on ESCs with L MCU"
    ]
  },
  {
    "title": "0.17.0",
    "items": [
      "Wording: Improved wording on mistagged firmware",
      "Allow dumping of flashed firmware",
      "Translation: Added spanish translation",
      "Translation: Improved loading of additional languages",
      "Translation: Fixed some typos",
      "Tracking: Mistagged versions - tagged & detected",
      "AM32: Allow flashing version 1.72",
      "AM32: Remove old versions that do not follow the latest nameing schema",
      "AM32: Add new ESCs",
      "Bugfix: Check data byte length before reading voltage",
      "Bugfix: Properly style warning in unsupported browsers",
      "Refactored loaders into seperate file.",
      "Refactored settings into a seperate file",
      "Added more melodies"
    ]
  },
  {
    "title": "0.16.0",
    "items": [
      "Tracking: Track firmware and version when flashing",
      "Documentation: Added history and credits section",
      "Enhancement: Detect wrongly tagged BLHeli_S version",
      "Enhancement: Allow flashing of 120 dead-time on Bluejay",
      "Add link to report mistagged hardware",
      "Add link to report Bluejay tested hardware"
    ]
  },
  {
    "title": "0.15.0",
    "items": [
      "Added setting to disable common settings and instead allow to adjust all settings on every ESC individually",
      "Bugfix: still try to write settings even if ESC seems locked, print a message instead of throwing"
    ]
  },
  {
    "title": "0.14.1",
    "items": [
      "Added more melodies",
      "Bugfix: Check if at least one ESC could be read before pushing to data layer"
    ]
  },
  {
    "title": "0.14.0",
    "items": [
      "Improved template",
      "Improved readability of tests",
      "Do not migrate settings between different firmwares",
      "Bugfix: Properly update settings after writing",
      "Bugfix: Continue reading ESCs even if one failed",
      "Bugfix: Properly select the Layout on AM32"
    ]
  },
  {
    "title": "0.13.0",
    "items": [
      "More tests",
      "Refactoring",
      "Show hints on individual settings",
      "Prevent double flashing while file is fetching",
      "Added more melodies"
    ]
  },
  {
    "title": "0.12.1",
    "items": [
      "Fixed button misalignement"
    ]
  },
  {
    "title": "0.12.0",
    "items": [
      "Show synced screen when all melodies are the same",
      "Show info when ESC connected count does not match what MSP is reporting",
      "Melody preset selection",
      "Save melodies for later",
      "Load previously saved melodies",
      "Styling improvements for mobile",
      "Updated dependencies",
      "Refactoring"
    ]
  },
  {
    "title": "0.11.0",
    "items": [
      "Bluejay melody editor",
      "PWA Infobox",
      "Tracking improvements",
      "Styling improvements",
      "Some refactoring"
    ]
  },
  {
    "title": "0.10.0",
    "items": [
      "Show battery charge if in Motor tab",
      "Motor control via cursors",
      "Added simplified Chinese",
      "Improved translations",
      "Set language to browser language if possible",
      "Store logs in local storage",
      "Sources generate display names",
      "Show PWM frequency with Bluejay",
      "Display AM32 bootloader version",
      "Added coverage and lots of tests",
      "Improved rendering of some components",
      "Refactored to pure functions",
      "Fixed issue where flashing through EMU would lead to firmware loss"
    ]
  },
  {
    "title": "0.9.1",
    "items": [
      "Add attribution to original project",
      "Properly display ESCs, even if their settings can not be read",
      "Link to chinese mirror"
    ]
  },
  {
    "title": "0.9.0",
    "items": [
      "Added netlify badge",
      "Improved compatibility wording",
      "Motor speed control",
      "Improved documentation",
      "Translateable log messages",
      "Setting for printing log messages",
      "Improved styling for mobile",
      "Support Web USB - App now also works on Chrome for Android (mostly)",
      "Added tests for helper utils",
      "Added AM32 settings descriptions",
      "Testing via travis",
      "Improved serial queue"
    ]
  },
  {
    "title": "0.8.3",
    "items": [
      "Updated OG image path"
    ]
  },
  {
    "title": "0.8.2",
    "items": [
      "Swapped GNU-GPL for GNU-AGPL license",
      "Check for app updates and inform user if there is an update",
      "Decreased retries on inital settings reading",
      "Wait a second after initializing the 4 way interface to"
    ]
  },
  {
    "title": "0.8.1",
    "items": [
      "Add discord Link"
    ]
  },
  {
    "title": "0.8.0",
    "items": [
      "Settings Screen",
      "Direct input instead of sliders",
      "Handle unsupported versions"
    ]
  },
  {
    "title": "0.7.0",
    "items": [
      "AM32 read/write settings",
      "AM32 flash",
      "Improved tool-tips",
      "New color schema and logo",
      "Refactored firmware selection"
    ]
  },
  {
    "title": "0.6.0",
    "items": [
      "Component refactoring",
      "Better logging",
      "Improved offline handling",
      "Language switcher",
      "Expanded Readme",
      "Added tool-tops to settings",
      "Use SCSS instead of CSS",
      "Removed dead CSS",
      "List all paired serial devices",
      "Restore default settings"
    ]
  },
  {
    "title": "0.5.0",
    "items": [
      "Migrate save settings",
      "Utilization updates",
      "Improved styling & responsiveness",
      "Fix writing of individual settings"
    ]
  },
  {
    "title": "0.4.1",
    "items": [
      "Fixed migration layout check"
    ]
  },
  {
    "title": "0.4.0",
    "items": [
      "Fixed in sync checks",
      "Fixed applying settings",
      "Improved layout detection when reading ESC settings",
      "Improved migration of settings",
      "Component refactoring",
      "Improved tracking"
    ]
  },
  {
    "title": "0.3.0",
    "items": [
      "Refactored selects in firmware selector",
      "Allow for saving logs",
      "Cache downloaded files in local storage",
      "Refactored firmware select elements",
      "Refactored firmware configuration files",
      "Allow firmware selection in flash screen",
      "Cookie consent and  tracking"
    ]
  },
  {
    "title": "0.2.0",
    "items": [
      "OG Tags",
      "Port utilization",
      "MCU and Layout override",
      "Local file flash"
    ]
  },
  {
    "title": "0.1.1",
    "items": [
      "Initial commit of the web based app",
      "Supports flashing and setting of SiLabs based ESC's",
      "Only supports flashing of bluejay firmware"
    ]
  }
]<|MERGE_RESOLUTION|>--- conflicted
+++ resolved
@@ -3,10 +3,7 @@
     "title": "Unreleased",
     "items": [
       "Enhancement: Upload coverage reports to codecov with github workflows",
-<<<<<<< HEAD
-=======
       "Chore: Improved linting warnings and rules",
->>>>>>> 15e38e6a
       "Chore: Improved code coverage",
       "Chore: Code cleanup"
     ]
