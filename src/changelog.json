[
  {
    "title": "Unreleased",
    "items": [
      "BB: Add support for BB51 based ESCs",
      "AM32: Add support for G071 MCUs",
      "Chore: Improved test coverage",
      "Chore: Improved documentation",
<<<<<<< HEAD
      "Translation: Added Italian translation",
=======
      "Chore: Text improvements",
>>>>>>> faae951e
      "Bugfix: Properly update UI after flashing only one ESC",
      "Bugfix: Stop motors when disconnecting from configurator"
    ]
  },
  {
    "title": "0.26.1",
    "items": [
      "Chore: Update Bluejay links to new source"
    ]
  },
  {
    "title": "0.26.0",
    "items": [
      "Chore: Update Bluejay source to fetch files from new organisation",
      "Enhancement: More melodies",
      "Translation: Add french translation"
    ]
  },
  {
    "title": "0.25.0",
    "items": [
      "AM32: Add more ESC layouts",
      "AM32: Compare beginning of vector tables before flashing new firmware"
    ]
  },
  {
    "title": "0.24.0",
    "items": [
      "Translation: Add polish translation"
    ]
  },
  {
    "title": "0.23.1",
    "items": [
      "Chore: Add issue templates"
    ]
  },
  {
    "title": "0.23.0",
    "items": [
      "Enhancement: Upload coverage reports to codecov with github workflows",
      "Enhancement: More melodies",
      "Enhancement: Only show LED settings on layout that actually support them",
      "Enhancement: Only show buttons if they can actually be used",
      "Enhancement: Imporved some text messages",
      "Enhancement: Hex files are now cached for a year instead of being adding to local storage",
      "Bugfix: Fetch releases only via CORS proxy if direct access fails",
      "Bugfix: Properly detect BLHlei_M 16.8",
      "Chore: Improved linting warnings and rules",
      "Chore: Improved code coverage",
      "Chore: Code cleanup"
    ]
  },
  {
    "title": "0.22.0",
    "items": [
      "Enhancement: Detect BLHeli_M and recommend to use dedicated configurator",
      "Enhancement: Properly handle empty melody",
      "Enhancement: More melodies",
      "Enhancement: Allow logs to be cleared manually and after saving the log",
      "Enhancement: Show warning if non AM32 ARM firmware has been detected - it then is very likely BLHeli_32",
      "Enhancement: Log detected browser, version and OS",
      "Enhancement: Detect Brave browser and show incompatibility message",
      "Enhancement: Fetch available firmware versions from Github API (Bluejay and AM32)",
      "Enhancement: Allow to set colors on certain ESCs with configurable LEDs",
      "Enhancement: Allow older firmware versions to be blacklisted when fetching from Github",
      "Update: Add settings layout for Bluejay v0.16",
      "Update: Dependency updates"
    ]
  },
  {
    "title": "0.21.0",
    "items": [
      "Update: Add settings layout for Bluejay v0.15",
      "Enhancement: Add braking setting to Bluejay",
      "Enhancement: Use locally maintained source list for BLHeli_S versions in order to support 'new' layouts"
    ]
  },
  {
    "title": "0.20.1",
    "items": [
      "Enhancement: Use CORS proxy with all requests"
    ]
  },
  {
    "title": "0.20.0",
    "items": [
      "Update: Add AM32 v1.78",
      "Update: Changed cors proxy URL",
      "Added more melodies"
    ]
  },
  {
    "title": "0.19.1",
    "items": [
      "Bugfix: Fix travis builds by installing python before installing node dependencies"
    ]
  },
  {
    "title": "0.19.0",
    "items": [
      "Enhancement: Enable melodies for AM32",
      "Enhancement: Pre-select current ESC firmware when flashing",
      "Enhancement: Cache firmware versions and layouts - do not store them in the app",
      "Enhancement: Disable connect/disconnect button when app not idle",
      "Enhancement: Added more melodies",
      "Wording: Normalized ESCs and BLHeli_S",
      "Bugfix: Fixed min/max properties with slider",
      "Bugfix: Dump the proper ESC instead of defaulting to the last one",
      "Bugfix: Update the proper ESC after flashing a single ESC",
      "Refactor: Removed firmware and ESC files - use the ones from the corresponding repository instead",
      "Refactor: Overlay component",
      "Refactor: Simplified firmware sources",
      "Chore: Bluejay settings cleanup",
      "Chore: Removed old Bluejay versions",
      "Chore: Updated codecov dependency",
      "Chore: Improve tests"
    ]
  },
  {
    "title": "0.18.0",
    "items": [
      "Translation: Added traditional chinese translation",
      "Attempt to detect JESC and do not allow settings to be changed",
      "Enhancement: Improve display of unsupported firmware/version",
      "Bugfix: Improve detection of wrong dead-time on ESCs with L MCU"
    ]
  },
  {
    "title": "0.17.0",
    "items": [
      "Wording: Improved wording on mistagged firmware",
      "Allow dumping of flashed firmware",
      "Translation: Added spanish translation",
      "Translation: Improved loading of additional languages",
      "Translation: Fixed some typos",
      "Tracking: Mistagged versions - tagged & detected",
      "AM32: Allow flashing version 1.72",
      "AM32: Remove old versions that do not follow the latest nameing schema",
      "AM32: Add new ESCs",
      "Bugfix: Check data byte length before reading voltage",
      "Bugfix: Properly style warning in unsupported browsers",
      "Refactored loaders into seperate file.",
      "Refactored settings into a seperate file",
      "Added more melodies"
    ]
  },
  {
    "title": "0.16.0",
    "items": [
      "Tracking: Track firmware and version when flashing",
      "Documentation: Added history and credits section",
      "Enhancement: Detect wrongly tagged BLHeli_S version",
      "Enhancement: Allow flashing of 120 dead-time on Bluejay",
      "Add link to report mistagged hardware",
      "Add link to report Bluejay tested hardware"
    ]
  },
  {
    "title": "0.15.0",
    "items": [
      "Added setting to disable common settings and instead allow to adjust all settings on every ESC individually",
      "Bugfix: still try to write settings even if ESC seems locked, print a message instead of throwing"
    ]
  },
  {
    "title": "0.14.1",
    "items": [
      "Added more melodies",
      "Bugfix: Check if at least one ESC could be read before pushing to data layer"
    ]
  },
  {
    "title": "0.14.0",
    "items": [
      "Improved template",
      "Improved readability of tests",
      "Do not migrate settings between different firmwares",
      "Bugfix: Properly update settings after writing",
      "Bugfix: Continue reading ESCs even if one failed",
      "Bugfix: Properly select the Layout on AM32"
    ]
  },
  {
    "title": "0.13.0",
    "items": [
      "More tests",
      "Refactoring",
      "Show hints on individual settings",
      "Prevent double flashing while file is fetching",
      "Added more melodies"
    ]
  },
  {
    "title": "0.12.1",
    "items": [
      "Fixed button misalignement"
    ]
  },
  {
    "title": "0.12.0",
    "items": [
      "Show synced screen when all melodies are the same",
      "Show info when ESC connected count does not match what MSP is reporting",
      "Melody preset selection",
      "Save melodies for later",
      "Load previously saved melodies",
      "Styling improvements for mobile",
      "Updated dependencies",
      "Refactoring"
    ]
  },
  {
    "title": "0.11.0",
    "items": [
      "Bluejay melody editor",
      "PWA Infobox",
      "Tracking improvements",
      "Styling improvements",
      "Some refactoring"
    ]
  },
  {
    "title": "0.10.0",
    "items": [
      "Show battery charge if in Motor tab",
      "Motor control via cursors",
      "Added simplified Chinese",
      "Improved translations",
      "Set language to browser language if possible",
      "Store logs in local storage",
      "Sources generate display names",
      "Show PWM frequency with Bluejay",
      "Display AM32 bootloader version",
      "Added coverage and lots of tests",
      "Improved rendering of some components",
      "Refactored to pure functions",
      "Fixed issue where flashing through EMU would lead to firmware loss"
    ]
  },
  {
    "title": "0.9.1",
    "items": [
      "Add attribution to original project",
      "Properly display ESCs, even if their settings can not be read",
      "Link to chinese mirror"
    ]
  },
  {
    "title": "0.9.0",
    "items": [
      "Added netlify badge",
      "Improved compatibility wording",
      "Motor speed control",
      "Improved documentation",
      "Translateable log messages",
      "Setting for printing log messages",
      "Improved styling for mobile",
      "Support Web USB - App now also works on Chrome for Android (mostly)",
      "Added tests for helper utils",
      "Added AM32 settings descriptions",
      "Testing via travis",
      "Improved serial queue"
    ]
  },
  {
    "title": "0.8.3",
    "items": [
      "Updated OG image path"
    ]
  },
  {
    "title": "0.8.2",
    "items": [
      "Swapped GNU-GPL for GNU-AGPL license",
      "Check for app updates and inform user if there is an update",
      "Decreased retries on inital settings reading",
      "Wait a second after initializing the 4 way interface to"
    ]
  },
  {
    "title": "0.8.1",
    "items": [
      "Add discord Link"
    ]
  },
  {
    "title": "0.8.0",
    "items": [
      "Settings Screen",
      "Direct input instead of sliders",
      "Handle unsupported versions"
    ]
  },
  {
    "title": "0.7.0",
    "items": [
      "AM32 read/write settings",
      "AM32 flash",
      "Improved tool-tips",
      "New color schema and logo",
      "Refactored firmware selection"
    ]
  },
  {
    "title": "0.6.0",
    "items": [
      "Component refactoring",
      "Better logging",
      "Improved offline handling",
      "Language switcher",
      "Expanded Readme",
      "Added tool-tops to settings",
      "Use SCSS instead of CSS",
      "Removed dead CSS",
      "List all paired serial devices",
      "Restore default settings"
    ]
  },
  {
    "title": "0.5.0",
    "items": [
      "Migrate save settings",
      "Utilization updates",
      "Improved styling & responsiveness",
      "Fix writing of individual settings"
    ]
  },
  {
    "title": "0.4.1",
    "items": [
      "Fixed migration layout check"
    ]
  },
  {
    "title": "0.4.0",
    "items": [
      "Fixed in sync checks",
      "Fixed applying settings",
      "Improved layout detection when reading ESC settings",
      "Improved migration of settings",
      "Component refactoring",
      "Improved tracking"
    ]
  },
  {
    "title": "0.3.0",
    "items": [
      "Refactored selects in firmware selector",
      "Allow for saving logs",
      "Cache downloaded files in local storage",
      "Refactored firmware select elements",
      "Refactored firmware configuration files",
      "Allow firmware selection in flash screen",
      "Cookie consent and  tracking"
    ]
  },
  {
    "title": "0.2.0",
    "items": [
      "OG Tags",
      "Port utilization",
      "MCU and Layout override",
      "Local file flash"
    ]
  },
  {
    "title": "0.1.1",
    "items": [
      "Initial commit of the web based app",
      "Supports flashing and setting of SiLabs based ESC's",
      "Only supports flashing of bluejay firmware"
    ]
  }
]<|MERGE_RESOLUTION|>--- conflicted
+++ resolved
@@ -6,11 +6,8 @@
       "AM32: Add support for G071 MCUs",
       "Chore: Improved test coverage",
       "Chore: Improved documentation",
-<<<<<<< HEAD
       "Translation: Added Italian translation",
-=======
       "Chore: Text improvements",
->>>>>>> faae951e
       "Bugfix: Properly update UI after flashing only one ESC",
       "Bugfix: Stop motors when disconnecting from configurator"
     ]
